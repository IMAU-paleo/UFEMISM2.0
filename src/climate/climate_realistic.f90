MODULE climate_realistic

  ! Realistic climate models

! ===== Preamble =====
! ====================

  USE precisions                                             , ONLY: dp
  USE mpi_basic                                              , ONLY: par, sync
  USE control_resources_and_error_messaging                  , ONLY: crash, init_routine, finalise_routine, colour_string, warning, insert_val_into_string_int,insert_val_into_string_dp
  USE model_configuration                                    , ONLY: C
  USE parameters
  USE mesh_types                                             , ONLY: type_mesh
  USE ice_model_types                                        , ONLY: type_ice_model
  USE climate_model_types                                    , ONLY: type_climate_model, type_global_forcing
  USE netcdf_io_main
<<<<<<< HEAD
=======
  USE netcdf_basic
>>>>>>> 0655ba72

  IMPLICIT NONE

CONTAINS

! ===== Main routines =====
! =========================

  SUBROUTINE run_climate_model_realistic( mesh, ice, climate, forcing, time)
    ! Calculate the climate
    !
    ! Use an realistic climate scheme

    IMPLICIT NONE

    ! In/output variables:
    TYPE(type_mesh),                        INTENT(IN)    :: mesh
    TYPE(type_ice_model),                   INTENT(IN)    :: ice
    TYPE(type_climate_model),               INTENT(INOUT) :: climate
    TYPE(type_global_forcing),              INTENT(INOUT) :: forcing
    REAL(dp),                               INTENT(IN)    :: time

    ! Local variables:
    CHARACTER(LEN=256), PARAMETER                         :: routine_name = 'run_climate_model_realistic'

    ! Add routine to path
    CALL init_routine( routine_name)

    ! Update temperature and precipitation fields based on the mismatch between 
    ! the ice sheet surface elevation in the forcing climate and the model's ice sheet surface elevation
    CALL update_climate_fields( mesh, ice, climate)

    ! Run the chosen realistic climate model
    IF     (C%choice_climate_model_realistic == 'snapshot') THEN
      ! Do nothing
    ELSEIF (C%choice_climate_model_realistic == 'climate_matrix') THEN
      ! This is probably where we will update insolation, CO2, etc...
      CALL crash('choice_climate_model_realistic climate_matrix not implemented yet!"')
      CALL get_insolation_at_time( mesh, time, forcing, climate%Q_TOA)
      !CALL get_climate_at_time( mesh, time, forcing, climate)
    ELSE
      CALL crash('unknown choice_climate_model_realistic "' // TRIM( C%choice_climate_model_realistic) // '"')
    END IF

    ! Finalise routine path
    CALL finalise_routine( routine_name)

  END SUBROUTINE run_climate_model_realistic

  SUBROUTINE initialise_climate_model_realistic( mesh, ice, climate, forcing, region_name)
    ! Initialise the climate model
    !
    ! Use a realistic climate scheme

    IMPLICIT NONE

    ! In- and output variables
    TYPE(type_mesh),                        INTENT(IN)    :: mesh
    TYPE(type_ice_model),                   INTENT(IN)    :: ice
    TYPE(type_climate_model),               INTENT(INOUT) :: climate
    TYPE(type_global_forcing),              INTENT(OUT)   :: forcing
    CHARACTER(LEN=3),                       INTENT(IN)    :: region_name

    ! Local variables:
    CHARACTER(LEN=256), PARAMETER                         :: routine_name = 'initialise_climate_model_realistic'
    CHARACTER(LEN=256)                                    :: filename_climate_snapshot
    REAL(dp)                                              :: timeframe_init_insolation
    LOGICAL                                               :: do_lapse_rates

    ! Add routine to path
    CALL init_routine( routine_name)

    ! Print to terminal
    IF (par%primary)  WRITE(*,"(A)") '     Initialising realistic climate model "' // &
      colour_string( TRIM( C%choice_climate_model_realistic),'light blue') // '"...'

    ! Run the chosen realistic climate model
    IF (C%choice_climate_model_realistic == 'snapshot') THEN
      ! Read single-time data from external file

      ! Determine which climate model to initialise for this region
      IF     (region_name == 'NAM') THEN
        filename_climate_snapshot = C%filename_climate_snapshot_NAM
        climate%do_lapse_rates    = C%do_lapse_rate_corrections_NAM
        climate%lapse_rate_precip = C%lapse_rate_precip_NAM
        climate%lapse_rate_temp   = C%lapse_rate_temp_NAM
      ELSEIF (region_name == 'EAS') THEN
        filename_climate_snapshot = C%filename_climate_snapshot_EAS
        climate%do_lapse_rates    = C%do_lapse_rate_corrections_EAS
        climate%lapse_rate_precip = C%lapse_rate_precip_EAS
        climate%lapse_rate_temp   = C%lapse_rate_temp_EAS
      ELSEIF (region_name == 'GRL') THEN
        filename_climate_snapshot = C%filename_climate_snapshot_GRL
        climate%do_lapse_rates    = C%do_lapse_rate_corrections_GRL
        climate%lapse_rate_precip = C%lapse_rate_precip_GRL
        climate%lapse_rate_temp   = C%lapse_rate_temp_GRL
      ELSEIF (region_name == 'ANT') THEN
        filename_climate_snapshot = C%filename_climate_snapshot_ANT
        climate%do_lapse_rates    = C%do_lapse_rate_corrections_ANT
        climate%lapse_rate_precip = C%lapse_rate_precip_ANT
        climate%lapse_rate_temp   = C%lapse_rate_temp_ANT
      ELSE
        CALL crash('unknown region_name "' // region_name // '"')
      END IF

      CALL read_field_from_file_2D( filename_climate_snapshot, 'Hs', mesh, climate%Hs)
      CALL read_field_from_file_2D_monthly( filename_climate_snapshot, 'T2m', mesh, climate%T2m)
      CALL read_field_from_file_2D_monthly( filename_climate_snapshot, 'Precip', mesh, climate%Precip)
      allocate(climate%lambda( mesh%vi1:mesh%vi2))
      allocate(climate%Q_TOA(  mesh%vi1:mesh%vi2,12))
      allocate(climate%Albedo( mesh%vi1:mesh%vi2,12))
      allocate(climate%I_abs(  mesh%vi1:mesh%vi2))

      call update_climate_fields( mesh, ice, climate)

      IF (par%primary)  WRITE(*,"(A)") '     Initialising global forcings...'
      CALL initialise_global_forcings( mesh, forcing)

      ! If the simulation is properly set up with times in [ka], we just get the absolute value of the initial time
      ! TODO: what is the standard? time in [ka] or in "[a]"
      IF (C%choice_SMB_parameterised == 'IMAU-ITM') THEN
        IF     (C%choice_insolation_forcing == 'none') THEN
          CALL crash('IMAU-ITM cannot be chosen with choice_insolation_forcing = "none"!')
        ELSE
          IF (C%start_time_of_run < 0._dp) THEN
            timeframe_init_insolation = C%start_time_of_run
          ELSE
            timeframe_init_insolation = 0._dp
          END IF
          IF (par%primary)  WRITE(*,"(A)") '     Calling getting insolation at time...'
          CALL get_insolation_at_time( mesh, timeframe_init_insolation, forcing, climate%Q_TOA) ! TODO: check logic
        END IF
      END IF

    ELSE
      CALL crash('unknown choice_climate_model_realistic "' // TRIM( C%choice_climate_model_realistic) // '"')
    END IF

    ! Finalise routine path
    CALL finalise_routine( routine_name)

  END SUBROUTINE initialise_climate_model_realistic

  SUBROUTINE initialise_global_forcings( mesh, forcing)
    ! initialise the forcing structure to get d18O, CO2, insolation, etc...

    IMPLICIT NONE

    ! In/output variables:
    TYPE(type_mesh),                   INTENT(IN)    :: mesh
    TYPE(type_global_forcing),         INTENT(OUT)   :: forcing

    ! Local variables:
    CHARACTER(LEN=256), PARAMETER                    :: routine_name = 'initialise_global_forcings'

    ! Add routine to path
    CALL init_routine( routine_name)

    ! TODO: checks with what exactly we need to load here to know which global forcings need to be read
    ! e.g., insolation, CO2, d18O, etc...
    ! read and load the insolation data only if needed (i.e., we are using IMAU-ITM)
    IF (C%choice_SMB_parameterised == 'IMAU-ITM') CALL initialise_insolation_forcing( forcing, mesh)

    ! CO2 record - not yet implemented
    
    ! d18O record - not yet implemented

<<<<<<< HEAD
=======
    ! Sea level
    IF (C%choice_sealevel_model == 'prescribed') call initialise_sealevel_record(forcing, C%start_time_of_run)

>>>>>>> 0655ba72
    ! Finalise routine path
    CALL finalise_routine( routine_name)

  END SUBROUTINE initialise_global_forcings

  ! == Insolation
  SUBROUTINE initialise_insolation_forcing( forcing, mesh)
    ! initialise the insolation series in the forcing structure

    IMPLICIT NONE

    ! In/output variables:
<<<<<<< HEAD
    TYPE(type_global_forcing),           INTENT(OUT) :: forcing
=======
    TYPE(type_global_forcing),         INTENT(INOUT) :: forcing
>>>>>>> 0655ba72
    TYPE(type_mesh),                      INTENT(IN) :: mesh

    ! Local variables:
    CHARACTER(LEN=256), PARAMETER                    :: routine_name = 'initialise_insolation_forcing'
    CHARACTER(LEN=256)                               :: str
    INTEGER                                          :: ncid
    REAL(dp)                                         :: closest_t0

    ! Add routine to path
    CALL init_routine( routine_name)

    IF     (C%choice_insolation_forcing == 'none') THEN
      ! No insolation included, likely because we're running an idealised-geometry experiment
    ELSEIF (C%choice_insolation_forcing == 'static' .OR. &
            C%choice_insolation_forcing == 'realistic') THEN
      
      ! Initialise insolation
      ! The times at which we have insolation fields from Laskar, between which we'll interpolate
      ! to find the insolation at model time (assuming that t0 <= model_time <= t1)
      IF (par%primary)   WRITE(0,*) ' Initialising insolation data from ', TRIM(C%filename_insolation), '...'

      ! Memory allocation
      ALLOCATE( forcing%ins_t0)
      ALLOCATE( forcing%ins_t1)
      ALLOCATE( forcing%ins_ti0)
      ALLOCATE( forcing%ins_ti1)
      ALLOCATE( forcing%ins_nlat)
      ALLOCATE( forcing%ins_nlon)
      ALLOCATE(forcing%ins_lat            (   forcing%ins_nlat))
      ALLOCATE(forcing%ins_Q_TOA0         (mesh%vi1:mesh%vi2,12))
      ALLOCATE(forcing%ins_Q_TOA1         (mesh%vi1:mesh%vi2,12))
      forcing%ins_t0     = C%start_time_of_run
      forcing%ins_t1     = C%start_time_of_run
      forcing%ins_nlat   = 181
      forcing%ins_nlon   = 360
      forcing%ins_lat    = 0._dp
      forcing%ins_Q_TOA0 = 0._dp
      forcing%ins_Q_TOA1 = 0._dp
      
      ! Read the fields at ins_t0
      if (par%primary) WRITE(0,*) '     Reading Q_TOA0...'
      call read_field_from_file_1D_monthly( C%filename_insolation, field_name_options_insolation, mesh, forcing%ins_Q_TOA0, time_to_read = forcing%ins_t0)
      
      ! if the start time is after the closest t0, we read one record after for t1
<<<<<<< HEAD
      call read_field_from_file_0D( C%filename_insolation, field_name_options_time, closest_t0, time_to_read = forcing%ins_t0)

      if (C%start_time_of_run >= closest_t0) then
        if (par%primary) WRITE(0,*) '     start time is after closest ins_t0, reading one step further...'
        call read_field_from_file_0D( C%filename_insolation, field_name_options_time, forcing%ins_t1, time_to_read = C%start_time_of_run+1000._dp)
      else
        ! otherwise we read one record before for t1
        if (par%primary) WRITE(0,*) '     start time is before closest ins_t0, reading one step earlier...'
        call read_field_from_file_0D( C%filename_insolation, field_name_options_time, forcing%ins_t1, time_to_read = C%start_time_of_run-1000._dp)
=======
      call read_field_from_file_1D( C%filename_insolation, field_name_options_time, closest_t0, time_to_read = forcing%ins_t0)

      if (C%start_time_of_run >= closest_t0) then
        if (par%primary) WRITE(0,*) '     start time is after closest ins_t0, reading one step further...'
        call read_field_from_file_1D( C%filename_insolation, field_name_options_time, forcing%ins_t1, time_to_read = C%start_time_of_run+1000._dp)
      else
        ! otherwise we read one record before for t1
        if (par%primary) WRITE(0,*) '     start time is before closest ins_t0, reading one step earlier...'
        call read_field_from_file_1D( C%filename_insolation, field_name_options_time, forcing%ins_t1, time_to_read = C%start_time_of_run-1000._dp)
>>>>>>> 0655ba72
      end if

      if (forcing%ins_t1 == closest_t0) then
        if (par%primary) WRITE(0,*) '     Closest insolation time frames are the same, insolation will be constant from now on...'
        forcing%ins_Q_TOA1 = forcing%ins_Q_TOA0
      else
        if (par%primary) WRITE(0,*) '     Reading Q_TOA1...'
        call read_field_from_file_1D_monthly( C%filename_insolation, field_name_options_insolation, mesh, forcing%ins_Q_TOA1, time_to_read = forcing%ins_t1)
      end if

    ELSE
      CALL crash('unknown choice_insolation_forcing "' // TRIM( C%choice_insolation_forcing) // '"!')
    END IF

    ! Finalise routine path
    CALL finalise_routine( routine_name)

  END SUBROUTINE initialise_insolation_forcing

  SUBROUTINE get_insolation_at_time( mesh, time, forcing, Q_TOA)
    ! Get monthly insolation at time t on the regional grid

    IMPLICIT NONE

    ! In/output variables:
    TYPE(type_mesh),                        INTENT(IN)    :: mesh
    TYPE(type_global_forcing),              INTENT(INOUT) :: forcing
    REAL(dp),                               INTENT(IN)    :: time
    REAL(dp), DIMENSION(:,:), ALLOCATABLE,  INTENT(OUT)   :: Q_TOA

    ! Local variables:
    CHARACTER(LEN=256), PARAMETER                    :: routine_name = 'get_insolation_at_time'
    REAL(dp)                                         :: time_applied
    INTEGER                                          :: vi,m !,ilat_l,ilat_u
    REAL(dp)                                         :: wt0, wt1!, wlat_l, wlat_u ! not necessary?
    ! REAL(dp), DIMENSION(:  ), ALLOCATABLE            ::  Q_TOA_int ! not necessary?
    ! INTEGER                                          :: wQ_TOA_int ! not necessary?

    ! Add routine to path
    CALL init_routine( routine_name)

    time_applied = 0._dp

    ! Safety
    IF     (C%choice_insolation_forcing == 'none') THEN
      CALL crash('insolation should not be used when choice_insolation_forcing = "none"!')
    ELSEIF (C%choice_insolation_forcing == 'static') THEN
      time_applied = C%static_insolation_time
    ELSEIF (C%choice_insolation_forcing == 'realistic') THEN
      time_applied = time
    ELSE
      CALL crash('unknown choice_insolation_forcing "' // TRIM( C%choice_insolation_forcing) // '"!')
    END IF

    ! Check if the requested time is enveloped by the two timeframes;
    ! if not, read the two relevant timeframes from the NetCDF file
    IF (time_applied < forcing%ins_t0 .OR. time_applied > forcing%ins_t1) THEN
      IF (par%primary)  WRITE(0,*) '   Model time is out of the current insolation timeframes. Updating timeframes...'
      CALL update_insolation_timeframes_from_file( forcing, time_applied, mesh)
    END IF

    ALLOCATE(Q_TOA             (mesh%vi1:mesh%vi2,12))

    ! Calculate timeframe interpolation weights (plus safety checks for when the extend beyond the record)
    if (forcing%ins_t1 == forcing%ins_t0) then
      wt0 = 0._dp
      wt1 = 1._dp
    else
      if (time_applied > forcing%ins_t1) then
        wt0 = 0._dp
      elseif (time_applied < forcing%ins_t0) then
        wt0 = 1._dp
      else
        wt0 = (forcing%ins_t1 - time_applied) / (forcing%ins_t1 - forcing%ins_t0)
      end if
      wt1 = 1._dp - wt0
    end if

    ! Interpolate the two timeframes
    do vi = mesh%vi1, mesh%vi2
      do m = 1, 12
        Q_TOA(vi, m) = wt0 * forcing%ins_Q_TOA0(vi, m) + wt1 * forcing%ins_Q_TOA1(vi, m)
      end do
    end do

    ! Finalise routine path
    CALL finalise_routine( routine_name)

  END SUBROUTINE get_insolation_at_time

  SUBROUTINE update_climate_fields( mesh, ice, climate)
    ! Applies the lapse rate corrections for temperature and precipitation
    ! to correct for the mismatch between T and P at the forcing's ice surface elevation and the model's ice surface elevation

    IMPLICIT NONE

    TYPE(type_mesh),                       INTENT(IN)    :: mesh
    TYPE(type_ice_model),                  INTENT(IN)    :: ice
    TYPE(type_climate_model),              INTENT(INOUT) :: climate

    ! Local Variables
    CHARACTER(LEN=256), PARAMETER                        :: routine_name = 'update_climate_fields'
    INTEGER                                              :: vi, m
    REAL(dp)                                             :: deltaH, deltaT, deltaP
    REAL(dp), DIMENSION(:,:), ALLOCATABLE                :: T_inv, T_inv_ref

    ! Add routine to path
    CALL init_routine( routine_name)

    IF     ((C%choice_climate_model_realistic == 'snapshot') .AND. (climate%do_lapse_rates .eqv. .TRUE.)) THEN

      allocate( T_inv     (mesh%vi1:mesh%vi2, 12))
      allocate( T_inv_ref (mesh%vi1:mesh%vi2, 12))

      
      do vi = mesh%vi1, mesh%vi2

        ! we only apply corrections where it is not open ocean
        if (ice%mask_icefree_ocean( vi) .eqv. .FALSE.) then
          deltaT  = (ice%Hs( vi) - climate%Hs( vi)) * (-1._dp * abs(climate%lapse_rate_temp))
          do m = 1, 12
            ! Do corrections - based on Eq. 11 of Albrecht et al. (2020; TC) for PISM
            climate%T2m( vi, m)    = climate%T2m( vi, m)    + deltaT
            

            ! Calculate inversion-layer temperatures
            T_inv_ref( vi, m) = 88.9_dp + 0.67_dp *  climate%T2m( vi, m)
            T_inv(     vi, m) = 88.9_dp + 0.67_dp * (climate%T2m( vi, m) - climate%lapse_rate_temp * (ice%Hs( vi) - climate%Hs( vi)))
            ! Correct precipitation based on a simple Clausius-Clapeyron method (Jouzel & Merlivat, 1984; Huybrechts, 2002)
            ! Same as implemented in IMAU-ICE
            climate%precip( vi, m) = climate%precip( vi, m) * (T_inv_ref( vi, m) / T_inv( vi, m))**2 * EXP(22.47_dp * (T0 / T_inv_ref( vi, m) - T0 / T_inv( vi, m)))
            
          end do ! m
        end if
      end do ! vi

      deallocate(T_inv)
      deallocate(T_inv_ref)
      
    ELSEIF (C%choice_climate_model_realistic == 'climate_matrix') THEN
      ! Not yet implemented! Will likely use the lambda field from Berends et al. (2018)
    END IF

    

    ! Finalise routine path
    CALL finalise_routine( routine_name)

  END SUBROUTINE

  SUBROUTINE update_insolation_timeframes_from_file( forcing, time, mesh)
    ! Read the NetCDF file containing the insolation forcing data. Only read the time frames enveloping the current
    ! coupling timestep to save on memory usage. Only done by master.

    ! NOTE: assumes time in forcing file is in kyr

    IMPLICIT NONE

    TYPE(type_mesh),                      INTENT(IN)   :: mesh
    TYPE(type_global_forcing),         INTENT(INOUT)   :: forcing
    REAL(dp),                             INTENT(IN)   :: time

    ! Local variables:
    CHARACTER(LEN=256), PARAMETER                      :: routine_name = 'update_insolation_timeframes_from_file'
    INTEGER                                            :: ti0, ti1, ncid
    CHARACTER(LEN=256)                                 :: str

    ! Add routine to path
    CALL init_routine( routine_name)

    IF     (C%choice_insolation_forcing == 'none') THEN
      CALL crash('insolation should not be used when choice_insolation_forcing = "none"!')
    ELSEIF (C%choice_insolation_forcing == 'static' .OR. &
            C%choice_insolation_forcing == 'realistic') THEN

      ! Update insolation
      ! Find time indices to be read
      !IF (par%primary) THEN

<<<<<<< HEAD
        call read_field_from_file_0D( C%filename_insolation, field_name_options_time, forcing%ins_t0, time_to_read = time)
        call read_field_from_file_1D_monthly( C%filename_insolation, field_name_options_insolation, mesh, forcing%ins_Q_TOA0, time_to_read = forcing%ins_t0)
        
        ! if the desired time is after t0, we read one record after for t1
        if (time >= forcing%ins_t0) then
          call read_field_from_file_0D( C%filename_insolation, field_name_options_time, forcing%ins_t1, time_to_read = time+1000._dp)
        else
        ! otherwise we read one record before for t1
          call read_field_from_file_0D( C%filename_insolation, field_name_options_time, forcing%ins_t1, time_to_read = time-1000._dp)
        end if

      !END IF ! IF (par%primary) THEN

=======
        call read_field_from_file_1D( C%filename_insolation, field_name_options_time, forcing%ins_t0, time_to_read = time)
        
        ! if the desired time is after t0, we read one record after for t1
        if (time >= forcing%ins_t0) then
          call read_field_from_file_1D( C%filename_insolation, field_name_options_time, forcing%ins_t1, time_to_read = time+1000._dp)
        else
        ! otherwise we read one record before for t0, and that record becomes t1
          call read_field_from_file_1D( C%filename_insolation, field_name_options_time, forcing%ins_t1, time_to_read = time)
          call read_field_from_file_1D( C%filename_insolation, field_name_options_time, forcing%ins_t0, time_to_read = time-1000._dp)
        end if

      !END IF ! IF (par%primary) THEN
      call read_field_from_file_1D_monthly( C%filename_insolation, field_name_options_insolation, mesh, forcing%ins_Q_TOA0, time_to_read = forcing%ins_t0)
>>>>>>> 0655ba72
      call read_field_from_file_1D_monthly( C%filename_insolation, field_name_options_insolation, mesh, forcing%ins_Q_TOA1, time_to_read = forcing%ins_t1)

    ELSE
      CALL crash('unknown choice_insolation_forcing "' // TRIM( C%choice_insolation_forcing) // '"!')
    END IF

    ! Finalise routine path
    CALL finalise_routine( routine_name)

  END SUBROUTINE update_insolation_timeframes_from_file

<<<<<<< HEAD
=======
  SUBROUTINE initialise_sealevel_record( forcing, time)
    ! Read the NetCDF file containing the prescribed sea-level curve data.

    ! NOTE: assumes time in forcing file is in kyr

    IMPLICIT NONE

    TYPE(type_global_forcing),         INTENT(INOUT)   :: forcing
    REAL(dp),                             INTENT(IN)   :: time

    ! Local variables:
    CHARACTER(LEN=256), PARAMETER                      :: routine_name = 'initialise_sealevel_record'

    ! Add routine to path
    CALL init_routine( routine_name)

    ! Allocating timeframe variables; the series itself is allocated in the read function below
    allocate(forcing%sl_t0)
    allocate(forcing%sl_t1)
    allocate(forcing%sl_at_t0)
    allocate(forcing%sl_at_t1)

    select case (C%choice_sealevel_model)
    case default
        call crash('Unknown choice of sea level!')
      case ('prescribed')
        call read_field_from_series_file( C%filename_prescribed_sealevel, field_name_options_sealevel, forcing%sea_level_record, forcing%sea_level_time)
        call update_sealevel_timeframes_from_curve( forcing, time)
        
    end select

     ! Finalise routine path
    CALL finalise_routine( routine_name)

  END SUBROUTINE initialise_sealevel_record

  SUBROUTINE update_sealevel_at_model_time(forcing, mesh, time, ice)
  ! Update the current sea level based on the loaded sea level curve

    IMPLICIT NONE

    TYPE(type_global_forcing),         INTENT(INOUT)   :: forcing
    TYPE(type_mesh),                   INTENT(IN   )   :: mesh
    REAL(dp),                          INTENT(IN   )   :: time
    TYPE(type_ice_model),              INTENT(INOUT)   :: ice

    ! Local variables:
    CHARACTER(LEN=256), PARAMETER                      :: routine_name = 'update_sealevel_at_model_time'
    INTEGER                                            :: ti0, ti1, vi
    REAL(dp)                                           :: time_applied, wt0,wt1, computed_sea_level

    ! Add routine to path
    CALL init_routine( routine_name)
    
    ! Check if the requested time is enveloped by the two timeframes;
    ! if not, read the two relevant timeframes from the NetCDF file
    IF (time < forcing%sl_t0 .OR. time > forcing%sl_t1) THEN
      IF (par%primary)  WRITE(0,*) '   Model time is out of the current sea level timeframes. Updating timeframes...'
      CALL update_sealevel_timeframes_from_curve( forcing, time)
    END IF

    ! Calculate timeframe interpolation weights (plus safety checks for when the extend beyond the record)
    if (forcing%sl_t1 == forcing%sl_t0) then
      wt0 = 0._dp
      wt1 = 1._dp
    else
      if (time > forcing%sl_t1) then
        wt0 = 0._dp
      elseif (time < forcing%sl_t0) then
        wt0 = 1._dp
      else
        wt0 = (forcing%sl_t1 - time) / (forcing%sl_t1 - forcing%sl_t0)
      end if
      wt1 = 1._dp - wt0
    end if

    computed_sea_level = wt0 * forcing%sl_at_t0 + wt1 * forcing%sl_at_t1

    ! Interpolate the two timeframes - constant sea level over the entire region
    do vi = mesh%vi1, mesh%vi2
      ice%SL( vi) = computed_sea_level
    end do
    
    ! Finalise routine path
    CALL finalise_routine( routine_name)

  END SUBROUTINE update_sealevel_at_model_time

  SUBROUTINE update_sealevel_timeframes_from_curve( forcing, time)
    ! Update the sea level timeframes so we can interpolate between two points in the sea level curve

    IMPLICIT NONE

    TYPE(type_global_forcing),         INTENT(INOUT)   :: forcing
    REAL(dp),                             INTENT(IN)   :: time

    ! Local variables:
    CHARACTER(LEN=256), PARAMETER                      :: routine_name = 'update_sealevel_timeframes_from_curve'
    INTEGER                                            :: ti0, ti1, tii, ncid, nt
    CHARACTER(LEN=256)                                 :: str
    REAL(dp)                                           :: dt_min 

    ! Add routine to path
    CALL init_routine( routine_name)

    
    ! Update sea level
    ! Find timeframe closest to desired time
    nt = size(forcing%sea_level_time)
    if (forcing%sea_level_time( 1) > time) then
      ! Desired time beyond lower limit
      call warning('desired timeframe at t = {dp_01} before start of sea level record time; reading data from t = {dp_02} instead!', &
        dp_01 = time, dp_02 = forcing%sea_level_time( 1))
      ti0 = 1
    elseif (forcing%sea_level_time( nt) < time) then
      ! Desired time beyond upper limit
      call warning('desired timeframe at t = {dp_01} after end of sea level record time; reading data from t = {dp_02} instead!', &
        dp_01 = time, dp_02 = forcing%sea_level_time( nt))
      ti0 = nt
    else
      ! Desired time is within the file time
      dt_min = huge( 1._dp)
      do tii = 1, nt
        if (abs( forcing%sea_level_time( tii) - time) < dt_min) then
          ti0 = tii
          dt_min = abs( forcing%sea_level_time( tii) - time)
        end if
      end do
      if (dt_min > 0._dp) then
        call warning('desired timeframe at t = {dp_01} not present in sea level record; reading data from closest match at t = {dp_02} instead!', &
          dp_01 = time, dp_02 = forcing%sea_level_time( ti0))
      end if
    end if
      
    
    forcing%sl_t0    = forcing%sea_level_time(ti0)
    forcing%sl_at_t0 = forcing%sea_level_record(ti0)
      
    ! if the desired time is after t0, we take one record after for t1
    if (time >= forcing%sl_t0) then
      if (ti0 == size(forcing%sea_level_time)) then
        call warning('desired timeframe is at or beyond the last record. Using last available value for both timeframes...')
        forcing%sl_t1    = forcing%sea_level_time(ti0)
        forcing%sl_at_t1 = forcing%sea_level_record(ti0)
      else
        forcing%sl_t1    = forcing%sea_level_time(ti0+1)
        forcing%sl_at_t1 = forcing%sea_level_record(ti0+1)
      end if
    else
      ! otherwise we read one record before for t0, and that record is t1
      if (ti0 == 1) then
        call warning('desired timeframe is at or before the first record. Using first available value for both timeframes...')
        forcing%sl_t1    = forcing%sea_level_time(ti0)
        forcing%sl_at_t1 = forcing%sea_level_record(ti0)
      else
        forcing%sl_t1    = forcing%sea_level_time(ti0)
        forcing%sl_at_t1 = forcing%sea_level_record(ti0)
        forcing%sl_t0    = forcing%sea_level_time(ti0-1)
        forcing%sl_at_t0 = forcing%sea_level_record(ti0-1)
      end if
    end if

    ! Finalise routine path
    CALL finalise_routine( routine_name)

  END SUBROUTINE update_sealevel_timeframes_from_curve


>>>>>>> 0655ba72
END MODULE climate_realistic<|MERGE_RESOLUTION|>--- conflicted
+++ resolved
@@ -14,10 +14,7 @@
   USE ice_model_types                                        , ONLY: type_ice_model
   USE climate_model_types                                    , ONLY: type_climate_model, type_global_forcing
   USE netcdf_io_main
-<<<<<<< HEAD
-=======
   USE netcdf_basic
->>>>>>> 0655ba72
 
   IMPLICIT NONE
 
@@ -185,12 +182,9 @@
     
     ! d18O record - not yet implemented
 
-<<<<<<< HEAD
-=======
     ! Sea level
     IF (C%choice_sealevel_model == 'prescribed') call initialise_sealevel_record(forcing, C%start_time_of_run)
 
->>>>>>> 0655ba72
     ! Finalise routine path
     CALL finalise_routine( routine_name)
 
@@ -203,11 +197,7 @@
     IMPLICIT NONE
 
     ! In/output variables:
-<<<<<<< HEAD
-    TYPE(type_global_forcing),           INTENT(OUT) :: forcing
-=======
     TYPE(type_global_forcing),         INTENT(INOUT) :: forcing
->>>>>>> 0655ba72
     TYPE(type_mesh),                      INTENT(IN) :: mesh
 
     ! Local variables:
@@ -252,17 +242,6 @@
       call read_field_from_file_1D_monthly( C%filename_insolation, field_name_options_insolation, mesh, forcing%ins_Q_TOA0, time_to_read = forcing%ins_t0)
       
       ! if the start time is after the closest t0, we read one record after for t1
-<<<<<<< HEAD
-      call read_field_from_file_0D( C%filename_insolation, field_name_options_time, closest_t0, time_to_read = forcing%ins_t0)
-
-      if (C%start_time_of_run >= closest_t0) then
-        if (par%primary) WRITE(0,*) '     start time is after closest ins_t0, reading one step further...'
-        call read_field_from_file_0D( C%filename_insolation, field_name_options_time, forcing%ins_t1, time_to_read = C%start_time_of_run+1000._dp)
-      else
-        ! otherwise we read one record before for t1
-        if (par%primary) WRITE(0,*) '     start time is before closest ins_t0, reading one step earlier...'
-        call read_field_from_file_0D( C%filename_insolation, field_name_options_time, forcing%ins_t1, time_to_read = C%start_time_of_run-1000._dp)
-=======
       call read_field_from_file_1D( C%filename_insolation, field_name_options_time, closest_t0, time_to_read = forcing%ins_t0)
 
       if (C%start_time_of_run >= closest_t0) then
@@ -272,7 +251,6 @@
         ! otherwise we read one record before for t1
         if (par%primary) WRITE(0,*) '     start time is before closest ins_t0, reading one step earlier...'
         call read_field_from_file_1D( C%filename_insolation, field_name_options_time, forcing%ins_t1, time_to_read = C%start_time_of_run-1000._dp)
->>>>>>> 0655ba72
       end if
 
       if (forcing%ins_t1 == closest_t0) then
@@ -452,21 +430,6 @@
       ! Find time indices to be read
       !IF (par%primary) THEN
 
-<<<<<<< HEAD
-        call read_field_from_file_0D( C%filename_insolation, field_name_options_time, forcing%ins_t0, time_to_read = time)
-        call read_field_from_file_1D_monthly( C%filename_insolation, field_name_options_insolation, mesh, forcing%ins_Q_TOA0, time_to_read = forcing%ins_t0)
-        
-        ! if the desired time is after t0, we read one record after for t1
-        if (time >= forcing%ins_t0) then
-          call read_field_from_file_0D( C%filename_insolation, field_name_options_time, forcing%ins_t1, time_to_read = time+1000._dp)
-        else
-        ! otherwise we read one record before for t1
-          call read_field_from_file_0D( C%filename_insolation, field_name_options_time, forcing%ins_t1, time_to_read = time-1000._dp)
-        end if
-
-      !END IF ! IF (par%primary) THEN
-
-=======
         call read_field_from_file_1D( C%filename_insolation, field_name_options_time, forcing%ins_t0, time_to_read = time)
         
         ! if the desired time is after t0, we read one record after for t1
@@ -480,7 +443,6 @@
 
       !END IF ! IF (par%primary) THEN
       call read_field_from_file_1D_monthly( C%filename_insolation, field_name_options_insolation, mesh, forcing%ins_Q_TOA0, time_to_read = forcing%ins_t0)
->>>>>>> 0655ba72
       call read_field_from_file_1D_monthly( C%filename_insolation, field_name_options_insolation, mesh, forcing%ins_Q_TOA1, time_to_read = forcing%ins_t1)
 
     ELSE
@@ -492,8 +454,6 @@
 
   END SUBROUTINE update_insolation_timeframes_from_file
 
-<<<<<<< HEAD
-=======
   SUBROUTINE initialise_sealevel_record( forcing, time)
     ! Read the NetCDF file containing the prescribed sea-level curve data.
 
@@ -662,5 +622,4 @@
   END SUBROUTINE update_sealevel_timeframes_from_curve
 
 
->>>>>>> 0655ba72
 END MODULE climate_realistic