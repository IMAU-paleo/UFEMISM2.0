MODULE UFEMISM_main_model

  ! The main regional model

! ===== Preamble =====
! ====================

  USE mpi
  USE precisions                                             , ONLY: dp
  USE mpi_basic                                              , ONLY: par, sync, ierr
  USE control_resources_and_error_messaging                  , ONLY: happy, warning, crash, init_routine, finalise_routine, colour_string, str2int, int2str, &
                                                                     insert_val_into_string_dp
  USE model_configuration                                    , ONLY: C
  USE parameters
  USE netcdf_debug                                           , ONLY: write_PETSc_matrix_to_NetCDF, write_CSR_matrix_to_NetCDF, &
                                                                     save_variable_as_netcdf_int_1D, save_variable_as_netcdf_int_2D, &
                                                                     save_variable_as_netcdf_dp_1D , save_variable_as_netcdf_dp_2D
  USE region_types                                           , ONLY: type_model_region
  USE ice_model_types                                        , ONLY: type_ice_model
  USE mesh_types                                             , ONLY: type_mesh
  USE reference_geometry_types                               , ONLY: type_reference_geometry
  USE reference_geometries                                   , ONLY: initialise_reference_geometries_raw, initialise_reference_geometries_on_model_mesh
  USE ice_model_main                                         , ONLY: initialise_ice_dynamics_model, run_ice_dynamics_model, remap_ice_dynamics_model, &
                                                                     create_restart_files_ice_model, write_to_restart_files_ice_model
  USE basal_hydrology                                        , ONLY: run_basal_hydrology_model, initialise_pore_water_fraction_inversion
  USE thermodynamics_main                                    , ONLY: initialise_thermodynamics_model, run_thermodynamics_model, &
                                                                     create_restart_file_thermo, write_to_restart_file_thermo
  USE climate_main                                           , ONLY: initialise_climate_model, run_climate_model, remap_climate_model, &
                                                                     create_restart_file_climate_model, write_to_restart_file_climate_model
  USE ocean_main                                             , ONLY: initialise_ocean_model, run_ocean_model, remap_ocean_model, &
                                                                     create_restart_file_ocean_model, write_to_restart_file_ocean_model
  USE SMB_main                                               , ONLY: initialise_SMB_model, run_SMB_model, remap_SMB_model, &
                                                                     create_restart_file_SMB_model, write_to_restart_file_SMB_model
  USE BMB_main                                               , ONLY: initialise_BMB_model, run_BMB_model, remap_BMB_model, &
                                                                     create_restart_file_BMB_model, write_to_restart_file_BMB_model
  USE GIA_main                                               , ONLY: initialise_GIA_model, run_GIA_model, remap_GIA_model, &
                                                                     create_restart_file_GIA_model, write_to_restart_file_GIA_model
  USE basal_inversion_main                                   , ONLY: initialise_basal_inversion, run_basal_inversion
  USE netcdf_basic                                           , ONLY: open_existing_netcdf_file_for_reading, close_netcdf_file
  USE netcdf_input                                           , ONLY: setup_mesh_from_file
  USE mesh_creation                                          , ONLY: create_mesh_from_gridded_geometry, create_mesh_from_meshed_geometry, write_mesh_success
  USE mesh_operators                                         , ONLY: calc_all_matrix_operators_mesh
  USE grid_basic                                             , ONLY: setup_square_grid
  USE main_regional_output                                   , ONLY:   create_main_regional_output_file_mesh,   create_main_regional_output_file_grid, &
                                                                     write_to_main_regional_output_file_mesh, write_to_main_regional_output_file_grid, &
<<<<<<< HEAD
                                                                     create_main_regional_output_file_grid_ROI, write_to_main_regional_output_file_grid_ROI, &
                                                                     create_scalar_regional_output_file, write_to_scalar_regional_output_file
  USE mesh_refinement                                        , ONLY: calc_polygon_Pine_Island_Glacier, calc_polygon_Thwaites_Glacier
=======
                                                                     create_main_regional_output_file_grid_ROI, write_to_main_regional_output_file_grid_ROI
  USE mesh_refinement                                        , ONLY: calc_polygon_Pine_Island_Glacier, calc_polygon_Thwaites_Glacier, &
                                                                     calc_polygon_Tijn_test_ISMIP_HOM_A
>>>>>>> c317b7e9
  USE math_utilities                                         , ONLY: longest_triangle_leg
  USE mpi_distributed_memory                                 , ONLY: gather_to_all_logical_1D
  USE mesh_remapping                                         , ONLY: clear_all_maps_involving_this_mesh
  USE mesh_memory                                            , ONLY: deallocate_mesh
  USE ice_model_scalars                                      , ONLY: calc_ice_model_scalars

  USE netcdf_basic, ONLY: create_new_netcdf_file_for_writing
  USE netcdf_output, ONLY: setup_mesh_in_netcdf_file

  IMPLICIT NONE

CONTAINS

! ===== Main routine =====
! ========================

  SUBROUTINE run_model_region( region, t_end)
    ! Integrate this model region forward in time until t_end

    IMPLICIT NONE

    ! In/output variables:
    TYPE(type_model_region)                            , INTENT(INOUT) :: region
    REAL(dp)                                           , INTENT(IN)    :: t_end    ! [yr]

    ! Local variables:
    CHARACTER(LEN=256)                                                 :: routine_name
    INTEGER                                                            :: ndt_av
    REAL(dp)                                                           :: dt_av
    REAL(dp)                                                           :: mesh_fitness_coefficient

    ! Add routine to path
    routine_name = 'run_model('  //  region%name  //  ')'
    CALL init_routine( routine_name)

    IF (par%master) WRITE(0,*) ''
    IF (par%master) WRITE (0,'(A,A,A,A,A,F9.3,A,F9.3,A)') &
      ' Running model region ', colour_string( region%name, 'light blue'), ' (', colour_string( TRIM( region%long_name), 'light blue'), &
      ') from t = ', region%time/1000._dp, ' to t = ', t_end/1000._dp, ' kyr'

    ! Initialise average ice-dynamical time step
    ndt_av = 0
    dt_av  = 0._dp

    ! The main UFEMISM time loop
    main_time_loop: DO WHILE (region%time <= t_end)

      ! == Mesh update code
      IF (C%allow_mesh_updates .AND. region%time > region%time_mesh_was_created + C%dt_mesh_update_min &
        .AND. region%time > C%start_time_of_run) THEN

        ! Calculate the mesh fitness coefficient
        CALL calc_mesh_fitness_coefficient( region%mesh, region%ice, mesh_fitness_coefficient)

        ! If necessary and allowed, perform a mesh update
        IF (mesh_fitness_coefficient < C%minimum_mesh_fitness_coefficient) THEN
          CALL update_mesh( region)
        END IF

      END IF ! IF (C%allow_mesh_updates) THEN

      ! Run the subglacial hydrology model
      CALL run_basal_hydrology_model( region%mesh, region%grid_smooth, region%ice, region%refgeo_PD, region%HIV, region%time)

      ! Run the ice dynamics model to calculate ice geometry at the desired time, and update
      ! velocities, thinning rates, and predicted geometry if necessary
      CALL run_ice_dynamics_model( region)

      ! Calculate ice temperature at the desired time, and update
      ! predicted temperature if necessary
      CALL run_thermodynamics_model( region)

      ! Calculate the climate
      CALL run_climate_model( region%mesh, region%ice, region%climate, region%name, region%time)

      ! Calculate the ocean
      CALL run_ocean_model( region%mesh, region%ice, region%ocean, region%name, region%time)

      ! Calculate the surface mass balance
      CALL run_SMB_model( region%mesh, region%ice, region%climate, region%SMB, region%name, region%time)

      ! Calculate the basal mass balance
      CALL run_BMB_model( region%mesh, region%ice, region%ocean, region%refgeo_PD, region%SMB, region%BMB, region%name, region%time)

      ! Calculate bedrock deformation at the desired time, and update
      ! predicted deformation if necessary
      CALL run_GIA_model( region)

      ! Run the basal inversion model
      IF (C%do_bed_roughness_nudging) THEN
        CALL run_basal_inversion( region)
      END IF

      ! Calculate ice-sheet integrated values (total volume, area, etc.)
      CALL calc_ice_model_scalars( region%mesh, region%ice, region%SMB, region%BMB, region%refgeo_PD, region%scalars)

      ! Write to the main regional output NetCDF file
      CALL write_to_regional_output_files( region)

      ! Advance this region's time to the time of the next "action"
      CALL advance_region_time_to_time_of_next_action( region, t_end)

      ! Keep track of the average ice-dynamical time step and print it to the terminal
      ndt_av = ndt_av + 1
      dt_av  = dt_av  + (region%ice%t_Hi_next - region%ice%t_Hi_prev)
      IF (par%master .AND. C%do_time_display) THEN
        CALL time_display( region, t_end, dt_av, ndt_av)
      END IF

      ! If we've reached the end of this coupling interval, stop
      IF (region%time == t_end) EXIT main_time_loop

    END DO main_time_loop ! DO WHILE (region%time <= t_end)


    IF (region%time == C%end_time_of_run) THEN
      ! Give all processes time to catch up
      CALL sync
      ! Congrats, you've made it
      IF (par%master) WRITE(0,'(A)') ' Finalising regional simulation...'
      ! Write the final model state to output
      CALL write_to_regional_output_files( region)
    END IF

    ! Finalise routine path
    CALL finalise_routine( routine_name)

  END SUBROUTINE run_model_region

! ===== Output =====
! ==================

  SUBROUTINE write_to_regional_output_files( region)
    ! Write to all regional output files

    IMPLICIT NONE

    ! In/output variables:
    TYPE(type_model_region)                            , INTENT(INOUT) :: region

    ! Local variables:
    CHARACTER(LEN=256), PARAMETER                                      :: routine_name = 'write_to_regional_output_files'
    INTEGER                                                            :: i
    REAL(dp)                                                           :: t_closest
    LOGICAL                                                            :: do_output_main, do_output_restart, do_output_grid

    ! Add routine to path
    CALL init_routine( routine_name)

    ! Determine time of next output event
    t_closest = MIN( region%output_t_next, region%output_restart_t_next, region%output_grid_t_next)

    ! Determine actions
    IF     (region%time < t_closest) THEN
      ! It is not yet time to write to output
      CALL finalise_routine( routine_name)
      RETURN
    ELSEIF (region%time > t_closest) THEN
      ! This should not be possible
      CALL crash('overshot the output time step')
    ELSEIF (region%time == t_closest) THEN
      ! It is time to write to output!
    ELSE
      ! region%time is NaN?
      CALL crash('region%time is apparently NaN')
    END IF

    ! Determine type of next output event
    do_output_main    = .FALSE.
    do_output_restart = .FALSE.
    do_output_grid    = .FALSE.

    ! Update time stamps
    IF (region%time == region%output_t_next) THEN
      region%output_t_next = region%output_t_next + C%dt_output
      do_output_main = .TRUE.
    END IF
    IF (region%time == region%output_restart_t_next) THEN
      region%output_restart_t_next = region%output_restart_t_next + C%dt_output_restart
      do_output_restart = .TRUE.
    END IF
    IF (region%time == region%output_grid_t_next) THEN
      region%output_grid_t_next = region%output_grid_t_next + C%dt_output_grid
      do_output_grid = .TRUE.
    END IF

    ! If needed, create a new set of mesh output files for the current model mesh
    IF (.NOT. region%output_files_match_current_mesh) THEN

      ! Create the main regional output files
      CALL create_main_regional_output_file_mesh( region)

      ! Create the restart files for all the model components
      CALL create_restart_files_ice_model   ( region%mesh, region%ice)
      CALL create_restart_file_thermo       ( region%mesh, region%ice)
      CALL create_restart_file_climate_model( region%mesh, region%climate, region%name)
      CALL create_restart_file_ocean_model  ( region%mesh, region%ocean  , region%name)
      CALL create_restart_file_SMB_model    ( region%mesh, region%SMB    , region%name)
      CALL create_restart_file_BMB_model    ( region%mesh, region%BMB    , region%name)
      CALL create_restart_file_GIA_model    ( region%mesh, region%GIA    , region%name)

      ! Confirm that the current set of mesh output files match the current model mesh
      ! (set to false whenever a new mesh is created,
      ! and set to true whenever a new set of output files is created)

      region%output_files_match_current_mesh = .TRUE.

    END IF ! IF (.NOT. region%output_files_match_current_mesh) THEN

    IF (do_output_main) THEN
      ! Write to the main regional output files
      CALL write_to_main_regional_output_file_mesh( region)

      ! Write to the region-of-interest output files
      DO i = 1, region%nROI
        CALL write_to_main_regional_output_file_grid_ROI( region, region%output_grids_ROI( i), region%output_filenames_grid_ROI( i))
      END DO

      ! Write to scalar regional output file
      CALL write_to_scalar_regional_output_file( region)
    END IF

    IF (do_output_restart) THEN
      ! Write to the restart files for all the model components
      CALL write_to_restart_files_ice_model   ( region%mesh, region%ice                 , region%time)
      CALL write_to_restart_file_thermo       ( region%mesh, region%ice                 , region%time)
      CALL write_to_restart_file_climate_model( region%mesh, region%climate, region%name, region%time)
      CALL write_to_restart_file_ocean_model  ( region%mesh, region%ocean  , region%name, region%time)
      CALL write_to_restart_file_SMB_model    ( region%mesh, region%SMB    , region%name, region%time)
      CALL write_to_restart_file_BMB_model    ( region%mesh, region%BMB    , region%name, region%time)
      CALL write_to_restart_file_GIA_model    ( region%mesh, region%GIA    , region%name, region%time)
    END IF

    IF (do_output_grid) THEN
      ! Write to the gridded regional output file
      CALL write_to_main_regional_output_file_grid( region)
    END IF

    ! Finalise routine path
    CALL finalise_routine( routine_name)

  END SUBROUTINE write_to_regional_output_files

! ===== Time stepping =====
! =========================

  SUBROUTINE advance_region_time_to_time_of_next_action( region, t_end)
    ! Advance this region's time to the time of the next "action"
    ! (e.g. running the ice dynamics model, writing to output, running
    ! the SMB model, etc.)

    IMPLICIT NONE

    ! In/output variables:
    TYPE(type_model_region)                            , INTENT(INOUT) :: region
    REAL(dp)                                           , INTENT(IN)    :: t_end    ! [yr]

    ! Local variables:
    CHARACTER(LEN=256), PARAMETER                                      :: routine_name = 'advance_region_time_to_time_of_next_action'
    REAL(dp)                                                           :: time_of_next_action

    ! Add routine to path
    CALL init_routine( routine_name)

    ! ===== Find time of next action =====
    ! ====================================

    ! Start by setting the time of next action to the end of this coupling interval,
    ! then reduce it over all possible actions to find the first one.

    time_of_next_action = t_end

    ! Ice dynamics
    time_of_next_action = MIN( time_of_next_action, region%ice%t_Hi_next)

    ! Thermodynamics
    time_of_next_action = MIN( time_of_next_action, region%ice%t_Ti_next)

    ! Climate
    time_of_next_action = MIN( time_of_next_action, region%climate%t_next)

    ! Ocean
    time_of_next_action = MIN( time_of_next_action, region%ocean%t_next)

    ! SMB
    time_of_next_action = MIN( time_of_next_action, region%SMB%t_next)

    ! BMB
    time_of_next_action = MIN( time_of_next_action, region%BMB%t_next)

    ! GIA
    time_of_next_action = MIN( time_of_next_action, region%GIA%t_next)

    ! Basal inversion
    IF (C%do_bed_roughness_nudging) THEN
      time_of_next_action = MIN( time_of_next_action, region%BIV%t_next)
    END IF

    ! Hydrology inversion
    IF (C%do_pore_water_nudging) THEN
      time_of_next_action = MIN( time_of_next_action, region%HIV%t_next)
    END IF

    ! Target dHi_dt: make sure we don't overshoot its turnoff time
    IF (C%do_target_dHi_dt) THEN
      IF (C%target_dHi_dt_t_end > region%time) THEN
        time_of_next_action = MIN( time_of_next_action, C%target_dHi_dt_t_end)
      END IF
    END IF

    ! Output
    time_of_next_action = MIN( time_of_next_action, region%output_t_next)
    time_of_next_action = MIN( time_of_next_action, region%output_restart_t_next)
    time_of_next_action = MIN( time_of_next_action, region%output_grid_t_next)

    ! ===== Advance region time =====
    ! ===============================

    region%time = time_of_next_action

    ! Finalise routine path
    CALL finalise_routine( routine_name)

  END SUBROUTINE advance_region_time_to_time_of_next_action

! ===== Model initialisation =====
! ================================

  SUBROUTINE initialise_model_region( region, region_name)
    ! Initialise this model region

    IMPLICIT NONE

    ! In/output variables:
    TYPE(type_model_region)                            , INTENT(OUT)   :: region
    CHARACTER(LEN=3),                                    INTENT(IN)    :: region_name

    ! Local variables:
    CHARACTER(LEN=256), PARAMETER                                      :: routine_name = 'initialise_model_region'
    CHARACTER(LEN=256)                                                 :: grid_name
    REAL(dp)                                                           :: dx_grid_smooth, dx_grid_output

    ! Add routine to path
    CALL init_routine( routine_name)

    ! Set region time
    region%time = C%start_time_of_run

    ! ===== Region name =====
    ! =======================

    ! Which region are we initialising?
    region%name = region_name
    IF     (region%name == 'NAM') THEN
      region%long_name = 'North America'
    ELSEIF (region%name == 'EAS') THEN
      region%long_name = 'Eurasia'
    ELSEIF (region%name == 'GRL') THEN
      region%long_name = 'Greenland'
    ELSEIF (region%name == 'ANT') THEN
      region%long_name = 'Antarctica'
    ELSE
      CALL crash('unknown region "' // TRIM( region%name) // '"')
    END IF

    ! Print to screen
    IF (par%master) WRITE(0,'(A)') ''
    IF (par%master) WRITE(0,'(A)') ' Initialising model region ' // colour_string( region%name,'light blue') // ' (' // &
      colour_string( TRIM( region%long_name),'light blue') // ')...'

    ! ===== Reference geometries =====
    ! ================================

    ! Initialise all the reference geometries on their raw input grids
    CALL initialise_reference_geometries_raw( region%name, region%refgeo_init, region%refgeo_PD, region%refgeo_GIAeq)

    ! ===== Initial mesh =====
    ! ========================

    ! Set up the first model mesh
    CALL setup_first_mesh( region)

    ! Remap reference geometries from their raw input grids to the model mesh
    CALL initialise_reference_geometries_on_model_mesh( region%name, region%mesh, region%refgeo_init, region%refgeo_PD, region%refgeo_GIAeq)

    ! ===== Square grid used for smoothing =====
    ! ==========================================

    ! Determine resolution for this region's output grid
    IF     (region%name == 'NAM') THEN
      dx_grid_smooth = C%dx_square_grid_smooth_NAM
    ELSEIF (region%name == 'EAS') THEN
      dx_grid_smooth = C%dx_square_grid_smooth_EAS
    ELSEIF (region%name == 'GRL') THEN
      dx_grid_smooth = C%dx_square_grid_smooth_GRL
    ELSEIF (region%name == 'ANT') THEN
      dx_grid_smooth = C%dx_square_grid_smooth_ANT
    ELSE
      CALL crash('unknown region name "' // region%name // '"!')
    END IF

    ! Create the square output grid
    grid_name = 'square_grid_smooth_' // region%name
    CALL setup_square_grid( grid_name, region%mesh%xmin, region%mesh%xmax, region%mesh%ymin, region%mesh%ymax, &
       dx_grid_smooth, region%grid_smooth, &
       lambda_M = region%mesh%lambda_M, phi_M = region%mesh%phi_M, beta_stereo = region%mesh%beta_stereo)

    ! ===== Ice dynamics =====
    ! ========================

    CALL initialise_ice_dynamics_model( region%mesh, region%ice, region%refgeo_init, region%refgeo_PD, region%refgeo_GIAeq, region%GIA, region%name)

    ! ===== Climate =====
    ! ===================

    CALL initialise_climate_model( region%mesh, region%climate, region%name)

    ! ===== Ocean =====
    ! =================

    CALL initialise_ocean_model( region%mesh, region%ocean, region%name)

    ! ===== Surface mass balance =====
    ! ================================

    CALL initialise_SMB_model( region%mesh, region%SMB, region%name)

    ! ===== Basal mass balance =====
    ! ==============================

    CALL initialise_BMB_model( region%mesh, region%BMB, region%name)

    ! ===== Run the climate, ocean, SMB, and BMB models =====
    ! =======================================================

    ! Run the models
    CALL run_climate_model( region%mesh, region%ice, region%climate, region%name, C%start_time_of_run)
    CALL run_ocean_model( region%mesh, region%ice, region%ocean, region%name, C%start_time_of_run)
    CALL run_SMB_model( region%mesh, region%ice, region%climate, region%SMB, region%name, C%start_time_of_run)
    CALL run_BMB_model( region%mesh, region%ice, region%ocean, region%refgeo_PD, region%SMB, region%BMB, region%name, C%start_time_of_run)

    ! Reset the timers
    region%climate%t_next = C%start_time_of_run
    region%ocean%t_next   = C%start_time_of_run
    region%SMB%t_next     = C%start_time_of_run
    region%BMB%t_next     = C%start_time_of_run

    ! ===== Thermodynamics =====
    ! ==========================

    ! NOTE: must be initialised after the climate, ocean, SMB, and BMB have been initialised
    !       AND run at least once, so appropriate values for surface temperature, etc. are
    !       available.

    CALL initialise_thermodynamics_model( region)

    ! ===== Glacial isostatic adjustment =====
    ! ========================================

    CALL initialise_GIA_model( region%mesh, region%GIA, region%name)

    ! ===== Basal inversion =====
    ! ===========================

    IF (C%do_bed_roughness_nudging) THEN
      CALL initialise_basal_inversion( region%mesh, region%ice, region%BIV, region%name)
    END IF

    IF (C%do_pore_water_nudging) THEN
      CALL initialise_pore_water_fraction_inversion( region%mesh, region%ice, region%HIV, region%name)
    END IF

    ! ===== Corrections =====
    ! =======================

    CALL apply_regional_corrections( region)

    ! ===== Integrated scalars =====
    ! ==============================

    ! Calculate ice-sheet integrated values (total volume, area, etc.)
    CALL calc_ice_model_scalars( region%mesh, region%ice, region%SMB, region%BMB, region%refgeo_PD, region%scalars)

    ! ===== Regional output =====
    ! ===========================

    ! Determine resolution for this region's output grid
    IF     (region%name == 'NAM') THEN
      dx_grid_output = C%dx_output_grid_NAM
    ELSEIF (region%name == 'EAS') THEN
      dx_grid_output = C%dx_output_grid_EAS
    ELSEIF (region%name == 'GRL') THEN
      dx_grid_output = C%dx_output_grid_GRL
    ELSEIF (region%name == 'ANT') THEN
      dx_grid_output = C%dx_output_grid_ANT
    ELSE
      CALL crash('unknown region name "' // region%name // '"!')
    END IF

    ! Create the square output grid
    grid_name = 'square_grid_output_' // region%name
    CALL setup_square_grid( grid_name, region%mesh%xmin, region%mesh%xmax, region%mesh%ymin, region%mesh%ymax, &
       dx_grid_output, region%output_grid, &
       lambda_M = region%mesh%lambda_M, phi_M = region%mesh%phi_M, beta_stereo = region%mesh%beta_stereo)

    ! Create the main regional output files
    CALL create_main_regional_output_file_mesh( region)
    CALL create_main_regional_output_file_grid( region)

    ! Create the main regional output files for the regions of interest
    CALL setup_ROI_grids_and_output_files( region)

    ! Create the restart files for all the model components
    CALL create_restart_files_ice_model   ( region%mesh, region%ice)
    CALL create_restart_file_thermo       ( region%mesh, region%ice)
    CALL create_restart_file_climate_model( region%mesh, region%climate, region%name)
    CALL create_restart_file_ocean_model  ( region%mesh, region%ocean  , region%name)
    CALL create_restart_file_SMB_model    ( region%mesh, region%SMB    , region%name)
    CALL create_restart_file_BMB_model    ( region%mesh, region%BMB    , region%name)
    CALL create_restart_file_GIA_model    ( region%mesh, region%GIA    , region%name)

    ! Create the scalar regional output file
    CALL create_scalar_regional_output_file( region)

    ! Set output writing time to start of run, so the initial state will be written to output
    IF (C%do_create_netcdf_output) THEN
      region%output_t_next = C%start_time_of_run
      region%output_restart_t_next = C%start_time_of_run
      region%output_grid_t_next = C%start_time_of_run
    ELSE
      region%output_t_next = C%end_time_of_run
      region%output_restart_t_next = C%end_time_of_run
      region%output_grid_t_next = C%end_time_of_run
    END IF

    ! Confirm that the current set of mesh output files match the current model mesh
    ! (set to false whenever a new mesh is created,
    ! and set to true whenever a new set of output files is created)

    region%output_files_match_current_mesh = .TRUE.

    ! ===== Finalisation =====
    ! ========================

    ! Print to screen
    IF (par%master) WRITE(0,'(A)') ' Finished initialising model region ' // colour_string( TRIM( region%long_name),'light blue')

    ! Finalise routine path
    CALL finalise_routine( routine_name)

  END SUBROUTINE initialise_model_region

  SUBROUTINE setup_first_mesh( region)
    ! Set up the first model mesh

    IMPLICIT NONE

    ! In/output variables:
    TYPE(type_model_region),                             INTENT(INOUT) :: region

    ! Local variables:
    CHARACTER(LEN=256), PARAMETER                                      :: routine_name = 'setup_first_mesh'
    CHARACTER(LEN=256)                                                 :: choice_initial_mesh
    CHARACTER(LEN=256)                                                 :: mesh_name

    ! Add routine to path
    CALL init_routine( routine_name)

    ! Print to screen
    IF (par%master) WRITE(0,'(A)') '   Setting up the first mesh for model region ' // colour_string( region%name,'light blue') // '...'

    ! Get settings from config
    IF     (region%name == 'NAM') THEN
      choice_initial_mesh = C%choice_initial_mesh_NAM
    ELSEIF (region%name == 'EAS') THEN
      choice_initial_mesh = C%choice_initial_mesh_EAS
    ELSEIF (region%name == 'GRL') THEN
      choice_initial_mesh = C%choice_initial_mesh_GRL
    ELSEIF (region%name == 'ANT') THEN
      choice_initial_mesh = C%choice_initial_mesh_ANT
    ELSE
      CALL crash('unknown region name "' // TRIM( region%name) // '"!')
    END IF

    ! Mesh name
    mesh_name = 'model_mesh_' // TRIM( region%name) // '_00001'

    ! Calculate a new mesh based on the initial ice-sheet geometry, or read an existing mesh from a file
    IF     (choice_initial_mesh == 'calc_from_initial_geometry') THEN
      region%time_mesh_was_created = C%start_time_of_run
      CALL setup_first_mesh_from_initial_geometry( mesh_name, region)
    ELSEIF (choice_initial_mesh == 'read_from_file') THEN
      region%time_mesh_was_created = C%start_time_of_run - 2._dp * C%dt_mesh_update_min ! So that we allow a mesh update right at the start
      CALL setup_first_mesh_from_file( mesh_name, region)
    ELSE
      CALL crash('unknown choice_initial_mesh "' // TRIM( choice_initial_mesh) // '"!')
    END IF

    ! Write the mesh creation success message to the terminal
    CALL write_mesh_success( region%mesh)

    ! Finalise routine path
    CALL finalise_routine( routine_name)

  END SUBROUTINE setup_first_mesh

  SUBROUTINE setup_first_mesh_from_initial_geometry( mesh_name, region)
    ! Set up the first model mesh based on the initial ice-sheet geometry

    IMPLICIT NONE

    ! In/output variables:
    CHARACTER(LEN=256),                                  INTENT(IN)    :: mesh_name
    TYPE(type_model_region),                             INTENT(INOUT) :: region

    ! Local variables:
    CHARACTER(LEN=256), PARAMETER                                      :: routine_name = 'setup_first_mesh_from_initial_geometry'
    REAL(dp)                                                           :: xmin, xmax, ymin, ymax
    REAL(dp)                                                           :: lambda_M, phi_M, beta_stereo

    ! Add routine to path
    CALL init_routine( routine_name)

    ! Print to screen
    IF (par%master) WRITE(0,'(A)') '     Creating mesh from initial geometry...'

    ! Determine model domain
    IF     (region%name == 'NAM') THEN
      xmin        = C%xmin_NAM
      xmax        = C%xmax_NAM
      ymin        = C%ymin_NAM
      ymax        = C%ymax_NAM
      lambda_M    = C%lambda_M_NAM
      phi_M       = C%phi_M_NAM
      beta_stereo = C%beta_stereo_NAM
    ELSEIF (region%name == 'EAS') THEN
      xmin        = C%xmin_EAS
      xmax        = C%xmax_EAS
      ymin        = C%ymin_EAS
      ymax        = C%ymax_EAS
      lambda_M    = C%lambda_M_EAS
      phi_M       = C%phi_M_EAS
      beta_stereo = C%beta_stereo_EAS
    ELSEIF (region%name == 'GRL') THEN
      xmin        = C%xmin_GRL
      xmax        = C%xmax_GRL
      ymin        = C%ymin_GRL
      ymax        = C%ymax_GRL
      lambda_M    = C%lambda_M_GRL
      phi_M       = C%phi_M_GRL
      beta_stereo = C%beta_stereo_GRL
    ELSEIF (region%name == 'ANT') THEN
      xmin        = C%xmin_ANT
      xmax        = C%xmax_ANT
      ymin        = C%ymin_ANT
      ymax        = C%ymax_ANT
      lambda_M    = C%lambda_M_ANT
      phi_M       = C%phi_M_ANT
      beta_stereo = C%beta_stereo_ANT
    ELSE
      CALL crash('unknown region name "' // TRIM( region%name) // '"!')
    END IF

    ! Determine if the initial geometry is provided gridded or meshed
    IF (ALLOCATED( region%refgeo_init%grid_raw%x)) THEN
      ! Gridded

      ! Safety
      IF (ALLOCATED( region%refgeo_init%mesh_raw%V)) CALL crash('found boht grid and mesh in region%refgeo_init!')

      ! Create mesh from gridded initial geometry data
      CALL create_mesh_from_gridded_geometry( region%name, mesh_name, &
        region%refgeo_init%grid_raw, &
        region%refgeo_init%Hi_grid_raw, &
        region%refgeo_init%Hb_grid_raw, &
        region%refgeo_init%Hs_grid_raw, &
        region%refgeo_init%SL_grid_raw, &
        xmin, xmax, ymin, ymax, lambda_M, phi_M, beta_stereo, &
        region%mesh)

    ELSEIF (ALLOCATED( region%refgeo_init%mesh_raw%V)) THEN
      ! Meshed

      ! Safety
      IF (ALLOCATED( region%refgeo_init%grid_raw%x)) CALL crash('found boht grid and mesh in region%refgeo_init!')

      ! Create mesh from meshed initial geometry data
      CALL create_mesh_from_meshed_geometry( region%name, mesh_name, &
        region%refgeo_init%mesh_raw, &
        region%refgeo_init%Hi_mesh_raw, &
        region%refgeo_init%Hb_mesh_raw, &
        region%refgeo_init%Hs_mesh_raw, &
        region%refgeo_init%SL_mesh_raw, &
        xmin, xmax, ymin, ymax, lambda_M, phi_M, beta_stereo, &
        region%mesh)

    ELSE
      CALL crash('no grid or mesh is found in region%refgeo_init!')
    END IF

    ! Finalise routine path
    CALL finalise_routine( routine_name)

  END SUBROUTINE setup_first_mesh_from_initial_geometry

  SUBROUTINE setup_first_mesh_from_file( mesh_name, region)
    ! Set up the first model mesh from an external NetCDF file

    IMPLICIT NONE

    ! In/output variables:
    CHARACTER(LEN=256),                                  INTENT(IN)    :: mesh_name
    TYPE(type_model_region),                             INTENT(INOUT) :: region

    ! Local variables:
    CHARACTER(LEN=256), PARAMETER                                      :: routine_name = 'setup_first_mesh'
    REAL(dp)                                                           :: xmin, xmax, ymin, ymax
    REAL(dp)                                                           :: lambda_M, phi_M, beta_stereo
    CHARACTER(LEN=256)                                                 :: filename_initial_mesh
    INTEGER                                                            :: ncid

    ! Add routine to path
    CALL init_routine( routine_name)

    ! Determine model domain
    IF     (region%name == 'NAM') THEN
      xmin        = C%xmin_NAM
      xmax        = C%xmax_NAM
      ymin        = C%ymin_NAM
      ymax        = C%ymax_NAM
      lambda_M    = C%lambda_M_NAM
      phi_M       = C%phi_M_NAM
      beta_stereo = C%beta_stereo_NAM
    ELSEIF (region%name == 'EAS') THEN
      xmin        = C%xmin_EAS
      xmax        = C%xmax_EAS
      ymin        = C%ymin_EAS
      ymax        = C%ymax_EAS
      lambda_M    = C%lambda_M_EAS
      phi_M       = C%phi_M_EAS
      beta_stereo = C%beta_stereo_EAS
    ELSEIF (region%name == 'GRL') THEN
      xmin        = C%xmin_GRL
      xmax        = C%xmax_GRL
      ymin        = C%ymin_GRL
      ymax        = C%ymax_GRL
      lambda_M    = C%lambda_M_GRL
      phi_M       = C%phi_M_GRL
      beta_stereo = C%beta_stereo_GRL
    ELSEIF (region%name == 'ANT') THEN
      xmin        = C%xmin_ANT
      xmax        = C%xmax_ANT
      ymin        = C%ymin_ANT
      ymax        = C%ymax_ANT
      lambda_M    = C%lambda_M_ANT
      phi_M       = C%phi_M_ANT
      beta_stereo = C%beta_stereo_ANT
    ELSE
      CALL crash('unknown region name "' // TRIM( region%name) // '"!')
    END IF

    ! Get filename from config
    IF     (region%name == 'NAM') THEN
      filename_initial_mesh = C%filename_initial_mesh_NAM
    ELSEIF (region%name == 'EAS') THEN
      filename_initial_mesh = C%filename_initial_mesh_EAS
    ELSEIF (region%name == 'GRL') THEN
      filename_initial_mesh = C%filename_initial_mesh_GRL
    ELSEIF (region%name == 'ANT') THEN
      filename_initial_mesh = C%filename_initial_mesh_ANT
    ELSE
      CALL crash('unknown region name "' // TRIM( region%name) // '"!')
    END IF

    ! Print to screen
    IF (par%master) WRITE(0,'(A)') '   Reading mesh from file "' // colour_string( TRIM( filename_initial_mesh),'light blue') // '"...'

    ! Read the mesh from the NetCDF file
    CALL open_existing_netcdf_file_for_reading( filename_initial_mesh, ncid)
    CALL setup_mesh_from_file(                  filename_initial_mesh, ncid, region%mesh)
    CALL close_netcdf_file(                                            ncid)

    ! Give the mesh a nice name
    region%mesh%name = mesh_name

    ! Safety - check if the mesh we read from the file matches this region's domain and projection
    IF (region%mesh%xmin        /= xmin       ) CALL crash('expected xmin        = {dp_01}, found {dp_02}', dp_01 = xmin       , dp_02 = region%mesh%xmin       )
    IF (region%mesh%xmax        /= xmax       ) CALL crash('expected xmax        = {dp_01}, found {dp_02}', dp_01 = xmax       , dp_02 = region%mesh%xmax       )
    IF (region%mesh%ymin        /= ymin       ) CALL crash('expected ymin        = {dp_01}, found {dp_02}', dp_01 = ymin       , dp_02 = region%mesh%ymin       )
    IF (region%mesh%ymax        /= ymax       ) CALL crash('expected ymax        = {dp_01}, found {dp_02}', dp_01 = ymax       , dp_02 = region%mesh%ymax       )
    IF (region%mesh%lambda_M    /= lambda_M   ) CALL crash('expected lambda_M    = {dp_01}, found {dp_02}', dp_01 = lambda_M   , dp_02 = region%mesh%lambda_M   )
    IF (region%mesh%phi_M       /= phi_M      ) CALL crash('expected phi_M       = {dp_01}, found {dp_02}', dp_01 = phi_M      , dp_02 = region%mesh%phi_M      )
    IF (region%mesh%beta_stereo /= beta_stereo) CALL crash('expected beta_stereo = {dp_01}, found {dp_02}', dp_01 = beta_stereo, dp_02 = region%mesh%beta_stereo)

    ! Finalise routine path
    CALL finalise_routine( routine_name)

  END SUBROUTINE setup_first_mesh_from_file

  SUBROUTINE setup_ROI_grids_and_output_files( region)
    ! Set up the (high-resolution) square grids and output files
    ! for this model region's Regions of Interest

    IMPLICIT NONE

    ! In/output variables:
    TYPE(type_model_region),        INTENT(INOUT) :: region

    ! Local variables:
    CHARACTER(LEN=256), PARAMETER                 :: routine_name = 'setup_ROI_grids_and_output_files'
    REAL(dp)                                      :: dx_ROI
    CHARACTER(LEN=256)                            :: all_names_ROI, name_ROI
    INTEGER                                       :: i
    REAL(dp), DIMENSION(:,:  ), ALLOCATABLE       :: poly_ROI
    REAL(dp)                                      :: xmin, xmax, ymin, ymax, xmid, ymid, dx, dy
    CHARACTER(LEN=256)                            :: grid_name

    ! Add routine to path
    CALL init_routine( routine_name)

    ! If no regions of interest are specified, do nothing
    IF (C%choice_regions_of_interest == '') THEN
      CALL finalise_routine( routine_name)
      RETURN
    END IF

    ! Determine the resolution for this region's region-of-interest output files
    SELECT CASE (region%name)
      CASE ('NAM')
        dx_ROI = C%dx_output_grid_ROI_NAM
      CASE ('EAS')
        dx_ROI = C%dx_output_grid_ROI_EAS
      CASE ('GRL')
        dx_ROI = C%dx_output_grid_ROI_GRL
      CASE ('ANT')
        dx_ROI = C%dx_output_grid_ROI_ANT
      CASE DEFAULT
        CALL crash('unknown region name "' // TRIM( region%name) // '"!')
    END SELECT

    ! Initialise
    region%nROI = 0

    ! Go over all listed regions of interest
    all_names_ROI = C%choice_regions_of_interest

    DO WHILE (.TRUE.)

      ! Get the first region of interest from the list
      i = INDEX( all_names_ROI, '||')
      IF (i == 0) THEN
        ! There is only one left in the list
        name_ROI = TRIM( all_names_ROI)
        all_names_ROI = ''
      ELSE
        ! Get the first first one from the list and remove it
        name_ROI = all_names_ROI( 1:i-1)
        all_names_ROI = all_names_ROI( i+2:LEN_TRIM( all_names_ROI))
      END IF


      SELECT CASE (region%name)
        CASE ('NAM')
          ! North america

          SELECT CASE (name_ROI)
            CASE ('')
              ! Don't need to do anything
              EXIT
            CASE ('PineIsland')
              ! Don't need to do anything
              EXIT
            CASE ('Thwaites')
              ! Don't need to do anything
              EXIT
            CASE DEFAULT
              CALL crash('unknown region of interest "' // TRIM( name_ROI) // '"!')
          END SELECT

        CASE ('EAS')
          ! Eurasia

          SELECT CASE (name_ROI)
            CASE ('')
              ! Don't need to do anything
              EXIT
            CASE ('PineIsland')
              ! Don't need to do anything
              EXIT
            CASE ('Thwaites')
              ! Don't need to do anything
              EXIT
            CASE DEFAULT
              CALL crash('unknown region of interest "' // TRIM( name_ROI) // '"!')
          END SELECT

        CASE ('GRL')
          ! Greenland

          SELECT CASE (name_ROI)
            CASE ('')
              ! Don't need to do anything
              EXIT
            CASE ('PineIsland')
              ! Don't need to do anything
              EXIT
            CASE ('Thwaites')
              ! Don't need to do anything
              EXIT
            CASE DEFAULT
              CALL crash('unknown region of interest "' // TRIM( name_ROI) // '"!')
          END SELECT

        CASE ('ANT')

          SELECT CASE (name_ROI)
            CASE ('')
              ! Don't need to do anything
              EXIT
            CASE ('PineIsland')
              CALL calc_polygon_Pine_Island_Glacier( poly_ROI)
            CASE ('Thwaites')
              CALL calc_polygon_Thwaites_Glacier( poly_ROI)
            CASE ('Tijn_test_ISMIP_HOM_A')
              CALL calc_polygon_Tijn_test_ISMIP_HOM_A( poly_ROI)
            CASE DEFAULT
              CALL crash('unknown region of interest "' // TRIM( name_ROI) // '"!')
          END SELECT

        CASE DEFAULT
          CALL crash('unknown region name "' // region%name // '"!')
      END SELECT

      ! Add to this region's regions of interest
      region%nROI = region%nROI + 1

      ! Determine the bounds of this region of interest's square domain
      xmin = MINVAL( poly_ROI( :,1))
      xmax = MAXVAL( poly_ROI( :,1))
      ymin = MINVAL( poly_ROI( :,2))
      ymax = MAXVAL( poly_ROI( :,2))

      ! Make it 20% in all directions to fully cover the hi-res area
      xmid = (xmin + xmax) / 2._dp
      ymid = (ymin + ymax) / 2._dp
      dx   = xmax - xmid;
      dy   = ymax - ymid
      xmin = xmid - dx * 1.2_dp
      xmax = xmid + dx * 1.2_dp
      ymin = ymid - dy * 1.2_dp
      ymax = ymid + dy * 1.2_dp

      ! Set up a square grid for this region of interest
      grid_name = 'square_grid_output_' // region%name // '_ROI_' // TRIM( name_ROI)
      CALL setup_square_grid( grid_name, xmin, xmax, ymin, ymax, dx_ROI, region%output_grids_ROI( region%nROI), &
        region%mesh%lambda_M, region%mesh%phi_M, region%mesh%beta_stereo)

      ! Create an output file for this region of interest
      region%output_filenames_grid_ROI( region%nROI) = TRIM( C%output_dir) // 'main_output_' // region%name // '_grid_ROI_' // TRIM( name_ROI) // '.nc'
      CALL create_main_regional_output_file_grid_ROI( region, region%output_grids_ROI( region%nROI), region%output_filenames_grid_ROI( region%nROI))

      ! Clean up after yourself
      DEALLOCATE( poly_ROI)

      ! If no names are left, we are finished
      IF (all_names_ROI == '') EXIT

    END DO ! DO WHILE (.TRUE.)

    ! Finalise routine path
    CALL finalise_routine( routine_name)

  END SUBROUTINE setup_ROI_grids_and_output_files

! ===== Mesh update =====
! =======================

  SUBROUTINE update_mesh( region)
    ! Update the model mesh

    IMPLICIT NONE

    ! In/output variables:
    TYPE(type_model_region),                             INTENT(INOUT) :: region

    ! Local variables:
    CHARACTER(LEN=256), PARAMETER                                      :: routine_name = 'update_mesh'
    REAL(dp)                                                           :: xmin, xmax, ymin, ymax
    REAL(dp)                                                           :: lambda_M, phi_M, beta_stereo
    INTEGER                                                            :: n_old, stat, n_new
    CHARACTER(LEN=5)                                                   :: n_new_str
    CHARACTER(LEN=256)                                                 :: new_mesh_name
    TYPE(type_mesh)                                                    :: mesh_new
    REAL(dp)                                                           :: tstart, tstop
    CHARACTER(LEN=256)                                                 :: str

    ! Add routine to path
    CALL init_routine( routine_name)

    ! We want to know how long this takes, just to show off...
    tstart = MPI_WTIME()

    ! Print to screen
    IF (par%master) WRITE(0,'(A)') ''
    IF (par%master) WRITE(0,'(A)') '   Creating a new mesh for model region ' // colour_string( region%name,'light blue') // '...'

    ! Determine model domain
    IF     (region%name == 'NAM') THEN
      xmin        = C%xmin_NAM
      xmax        = C%xmax_NAM
      ymin        = C%ymin_NAM
      ymax        = C%ymax_NAM
      lambda_M    = C%lambda_M_NAM
      phi_M       = C%phi_M_NAM
      beta_stereo = C%beta_stereo_NAM
    ELSEIF (region%name == 'EAS') THEN
      xmin        = C%xmin_EAS
      xmax        = C%xmax_EAS
      ymin        = C%ymin_EAS
      ymax        = C%ymax_EAS
      lambda_M    = C%lambda_M_EAS
      phi_M       = C%phi_M_EAS
      beta_stereo = C%beta_stereo_EAS
    ELSEIF (region%name == 'GRL') THEN
      xmin        = C%xmin_GRL
      xmax        = C%xmax_GRL
      ymin        = C%ymin_GRL
      ymax        = C%ymax_GRL
      lambda_M    = C%lambda_M_GRL
      phi_M       = C%phi_M_GRL
      beta_stereo = C%beta_stereo_GRL
    ELSEIF (region%name == 'ANT') THEN
      xmin        = C%xmin_ANT
      xmax        = C%xmax_ANT
      ymin        = C%ymin_ANT
      ymax        = C%ymax_ANT
      lambda_M    = C%lambda_M_ANT
      phi_M       = C%phi_M_ANT
      beta_stereo = C%beta_stereo_ANT
    ELSE
      CALL crash('unknown region name "' // TRIM( region%name) // '"!')
    END IF

    ! Create numbered name for the new mesh
    CALL str2int( region%mesh%name( 16:20), n_old, stat)
    IF (stat /= 0) CALL crash('couldnt read number of old mesh!')
    n_new = n_old + 1
    CALL int2str( n_new, n_new_str)
    new_mesh_name = 'model_mesh_' // TRIM( region%name) // '_' // n_new_str

    ! Create a mesh from the modelled ice geometry
    CALL create_mesh_from_meshed_geometry( region%name, new_mesh_name, &
      region%mesh, &
      region%ice%Hi, &
      region%ice%Hb, &
      region%ice%Hs, &
      region%ice%SL, &
      xmin, xmax, ymin, ymax, lambda_M, phi_M, beta_stereo, &
      mesh_new)

    ! Write the mesh creation success message to the terminal
    CALL write_mesh_success( mesh_new)

    ! Remap the reference geometries to the new mesh (deallocation of old data happens in there)
    CALL initialise_reference_geometries_on_model_mesh( region%name, mesh_new, region%refgeo_init, region%refgeo_PD, region%refgeo_GIAeq)

    ! Remap all the model data from the old mesh to the new mesh
    CALL remap_ice_dynamics_model( region%mesh, mesh_new, region%ice, region%refgeo_PD, region%SMB, region%BMB, region%GIA, region%time, region%name)
    CALL remap_climate_model(      region%mesh, mesh_new, region%climate, region%name)
    CALL remap_ocean_model(        region%mesh, mesh_new, region%ocean  , region%name)
    CALL remap_SMB_model(          region%mesh, mesh_new, region%SMB    , region%name)
    CALL remap_BMB_model(          region%mesh, mesh_new, region%BMB    , region%name)
    CALL remap_GIA_model(          region%mesh, mesh_new, region%GIA                 )

    ! Set all model component timers so that they will all be run right after the mesh update
    region%ice%t_Hi_next  = region%time
    region%ice%t_Ti_next  = region%time
    region%climate%t_next = region%time
    region%ocean%t_next   = region%time
    region%SMB%t_next     = region%time
    region%BMB%t_next     = region%time
    region%GIA%t_next     = region%time

    ! Throw away the mapping operators involving the old mesh
    CALL clear_all_maps_involving_this_mesh( region%mesh)

    ! Deallocate the old mesh, bind the region%mesh pointers to the new mesh.
    CALL deallocate_mesh( region%mesh)
    region%mesh = mesh_new
    region%time_mesh_was_created = region%time

    ! Confirm that the current set of mesh output files do not match the current model mesh
    ! (set to false whenever a new mesh is created,
    ! and set to true whenever a new set of output files is created)

    region%output_files_match_current_mesh = .FALSE.

    ! We want to know how long this takes, just to show off...
    tstop = MPI_WTIME()

    ! Print to screen
    str = '   Finished the mesh update in {dp_01} seconds'
    CALL insert_val_into_string_dp( str, '{dp_01}', tstop-tstart)
    IF (par%master) WRITE(0,'(A)') str

    ! Finalise routine path
    CALL finalise_routine( routine_name)

  END SUBROUTINE update_mesh

  SUBROUTINE calc_mesh_fitness_coefficient( mesh, ice, f)
    ! Calculate the fitness coefficient of the current mesh, which is defined as the
    ! fraction of the grounding line that is still covered by a good-resolution mesh

    IMPLICIT NONE

    ! In/output variables:
    TYPE(type_mesh),                                     INTENT(IN)    :: mesh
    TYPE(type_ice_model),                                INTENT(IN)    :: ice
    REAL(dp),                                            INTENT(OUT)   :: f

    ! Local variables:
    CHARACTER(LEN=256), PARAMETER                                      :: routine_name = 'calc_mesh_fitness_coefficient'
    INTEGER                                                            :: vi
    INTEGER                                                            :: nV_grounding_line_tot, nV_calving_front_tot, nV_ice_front_tot, nV_coastline_tot
    INTEGER                                                            :: nV_grounding_line_bad, nV_calving_front_bad, nV_ice_front_bad, nV_coastline_bad
    REAL(dp)                                                           :: f_grounding_line, f_calving_front, f_ice_front, f_coastline

    ! Add routine to path
    CALL init_routine( routine_name)

    ! Initialise
    nV_grounding_line_tot     = 0
    nV_calving_front_tot      = 0
    nV_ice_front_tot          = 0
    nV_coastline_tot          = 0

    nV_grounding_line_bad     = 0
    nV_calving_front_bad      = 0
    nV_ice_front_bad          = 0
    nV_coastline_bad          = 0

    ! Check resolution criteria

    DO vi = mesh%vi1, mesh%vi2

      ! Check resolution criteria for the different lines

      ! Grounding line
      IF (ice%mask_gl_gr( vi) .OR. ice%mask_gl_fl( vi)) THEN
        nV_grounding_line_tot = nV_grounding_line_tot + 1
        IF (mesh%R( vi) > C%maximum_resolution_grounding_line * C%mesh_resolution_tolerance) THEN
          nV_grounding_line_bad = nV_grounding_line_bad + 1
        END IF
      END IF ! IF (ice%mask_gl_gr( vi) .OR. ice%mask_gl_fl( vi)) THEN

      ! Calving front
      IF (ice%mask_cf_gr( vi) .OR. ice%mask_cf_fl( vi)) THEN
        nV_calving_front_tot = nV_calving_front_tot + 1
        IF (mesh%R( vi) > C%maximum_resolution_calving_front * C%mesh_resolution_tolerance) THEN
          nV_calving_front_bad = nV_calving_front_bad + 1
        END IF
      END IF ! IF (ice%mask_gl_gr( vi) .OR. ice%mask_gl_fl( vi)) THEN

      ! Ice front
      IF (ice%mask_margin( vi)) THEN
        nV_ice_front_tot = nV_ice_front_tot + 1
        IF (mesh%R( vi) > C%maximum_resolution_ice_front * C%mesh_resolution_tolerance) THEN
          nV_ice_front_bad = nV_ice_front_bad + 1
        END IF
      END IF ! IF (ice%mask_gl_gr( vi) .OR. ice%mask_gl_fl( vi)) THEN

      ! Coastline
      IF (ice%mask_coastline( vi)) THEN
        nV_coastline_tot = nV_coastline_tot + 1
        IF (mesh%R( vi) > C%maximum_resolution_coastline * C%mesh_resolution_tolerance) THEN
          nV_coastline_bad = nV_coastline_bad + 1
        END IF
      END IF ! IF (ice%mask_gl_gr( vi) .OR. ice%mask_gl_fl( vi)) THEN

    END DO ! DO vi = mesh%vi1, mesh%vi2

    ! Gather data from all processes
    CALL MPI_ALLREDUCE( MPI_IN_PLACE, nV_grounding_line_tot, 1, MPI_INTEGER, MPI_SUM, MPI_COMM_WORLD, ierr)
    CALL MPI_ALLREDUCE( MPI_IN_PLACE, nV_calving_front_tot , 1, MPI_INTEGER, MPI_SUM, MPI_COMM_WORLD, ierr)
    CALL MPI_ALLREDUCE( MPI_IN_PLACE, nV_ice_front_tot     , 1, MPI_INTEGER, MPI_SUM, MPI_COMM_WORLD, ierr)
    CALL MPI_ALLREDUCE( MPI_IN_PLACE, nV_coastline_tot     , 1, MPI_INTEGER, MPI_SUM, MPI_COMM_WORLD, ierr)
    CALL MPI_ALLREDUCE( MPI_IN_PLACE, nV_grounding_line_bad, 1, MPI_INTEGER, MPI_SUM, MPI_COMM_WORLD, ierr)
    CALL MPI_ALLREDUCE( MPI_IN_PLACE, nV_calving_front_bad , 1, MPI_INTEGER, MPI_SUM, MPI_COMM_WORLD, ierr)
    CALL MPI_ALLREDUCE( MPI_IN_PLACE, nV_ice_front_bad     , 1, MPI_INTEGER, MPI_SUM, MPI_COMM_WORLD, ierr)
    CALL MPI_ALLREDUCE( MPI_IN_PLACE, nV_coastline_bad     , 1, MPI_INTEGER, MPI_SUM, MPI_COMM_WORLD, ierr)

    ! Calculate mesh fitness

    IF (nV_grounding_line_tot > 0) THEN
      f_grounding_line = 1._dp - REAL( nV_grounding_line_bad,dp) / REAL( nV_grounding_line_tot,dp)
    ELSE
      f_grounding_line = 1._dp
    END IF

    IF (nV_calving_front_tot > 0) THEN
      f_calving_front = 1._dp - REAL( nV_calving_front_bad,dp) / REAL( nV_calving_front_tot,dp)
    ELSE
      f_calving_front = 1._dp
    END IF

    IF (nV_ice_front_tot > 0) THEN
      f_ice_front = 1._dp - REAL( nV_ice_front_bad,dp) / REAL( nV_ice_front_tot,dp)
    ELSE
      f_ice_front = 1._dp
    END IF

    IF (nV_coastline_tot > 0) THEN
      f_coastline = 1._dp - REAL( nV_coastline_bad,dp) / REAL( nV_coastline_tot,dp)
    ELSE
      f_coastline = 1._dp
    END IF

    f = MINVAL( [f_grounding_Line, f_calving_front, f_ice_front, f_coastline])

    ! Finalise routine path
    CALL finalise_routine( routine_name)

  END SUBROUTINE calc_mesh_fitness_coefficient

! ===== Extras =====
! ==================

  SUBROUTINE time_display( region, t_end, dt_av, ndt_av)
    ! Little time display for the screen

    USE, INTRINSIC :: ISO_C_BINDING, ONLY: c_carriage_return

    IMPLICIT NONE

    ! Input/Ouput variables
    TYPE(type_model_region),                             INTENT(IN)    :: region
    REAL(dp),                                            INTENT(IN)    :: t_end
    REAL(dp),                                            INTENT(IN)    :: dt_av
    INTEGER,                                             INTENT(IN)    :: ndt_av

    ! Local variables
    REAL(dp)                                                           :: dt_ice
    CHARACTER(LEN=9)                                                   :: r_time, r_step, r_adv

    dt_ice = region%ice%t_Hi_next - region%ice%t_Hi_prev

    IF (region%time < t_end) THEN
      r_adv = "no"
      WRITE( r_time,"(F8.3)") MIN( region%time,t_end) / 1000._dp
      WRITE( r_step,"(F6.3)") MAX( dt_ice, C%dt_ice_min)
      WRITE( *     ,"(A)", ADVANCE = TRIM( r_adv)) c_carriage_return // &
              "   t = " // TRIM( r_time) // " kyr - dt = " // TRIM( r_step) // " yr"
    ELSE
      r_adv = "yes"
      WRITE( r_time,"(F8.3)") MIN( region%time,t_end) / 1000._dp
      WRITE( r_step,"(F6.3)") dt_av / REAL( ndt_av,dp)
      WRITE( *     ,"(A)", ADVANCE = TRIM( r_adv)) c_carriage_return // &
            "   t = " // TRIM( r_time) // " kyr - dt_av = " // TRIM( r_step) // " yr"
    END IF
    IF (region%time == region%output_t_next .OR. &
        region%time == region%output_restart_t_next .OR. &
        region%time == region%output_grid_t_next) THEN
      r_adv = "yes"
      WRITE( *,"(A)", ADVANCE = TRIM( r_adv)) c_carriage_return
    END IF

  END SUBROUTINE time_display

  SUBROUTINE apply_regional_corrections( region)
    ! Update the model mesh

    IMPLICIT NONE

    ! In/output variables:
    TYPE(type_model_region), INTENT(INOUT) :: region

    ! Local variables:
    CHARACTER(LEN=256), PARAMETER          :: routine_name = 'apply_regional_corrections'
    INTEGER                                :: vi
    REAL(dp)                               :: is_hot, is_thick, is_nice

    ! Add routine to path
    CALL init_routine( routine_name)

    ! === SMB ===
    ! ===========

    IF (C%do_corrections_SMB) THEN

      IF (par%master) WRITE(0,'(A)') '   Implementing SMB mountain corrections...'

      DO vi = region%mesh%vi1, region%mesh%vi2

        ! Skip vertices with a bedrock below sea level
        IF (region%ice%Hb( vi) < region%ice%SL( vi)) THEN
          CYCLE
        END IF

        ! Check how thick the ice is here
        is_thick = 1._dp - MIN( 1._dp, 100._dp/(region%ice%Hi( vi) + .1_dp) )
        ! Check how cold the ice base is here
        is_hot   = MIN( 1._dp, EXP( region%ice%Ti_hom( vi) + 10._dp) )
        ! Thin and cold-based is likely a mountainous region
        is_nice  = 1._dp - (1._dp-is_thick) * (1._dp-is_hot)

        IF (C%remove_ice_absent_at_PD .AND. region%ice%Hi( vi) == 0._dp) THEN
          ! Set (positive, see below) SMB to 0 in PD ice-free regions
          is_nice = 0._dp
        END IF

        ! Reduce the SMB in those areas: the colder and thinner, the dryer
        IF (region%SMB%SMB( vi) > 0._dp) THEN
          region%SMB%SMB( vi) = region%SMB%SMB( vi) * is_nice
        END IF

      END DO
    END IF

    ! Finalise routine path
    CALL finalise_routine( routine_name)

  END SUBROUTINE apply_regional_corrections

END MODULE UFEMISM_main_model<|MERGE_RESOLUTION|>--- conflicted
+++ resolved
@@ -43,15 +43,10 @@
   USE grid_basic                                             , ONLY: setup_square_grid
   USE main_regional_output                                   , ONLY:   create_main_regional_output_file_mesh,   create_main_regional_output_file_grid, &
                                                                      write_to_main_regional_output_file_mesh, write_to_main_regional_output_file_grid, &
-<<<<<<< HEAD
                                                                      create_main_regional_output_file_grid_ROI, write_to_main_regional_output_file_grid_ROI, &
                                                                      create_scalar_regional_output_file, write_to_scalar_regional_output_file
-  USE mesh_refinement                                        , ONLY: calc_polygon_Pine_Island_Glacier, calc_polygon_Thwaites_Glacier
-=======
-                                                                     create_main_regional_output_file_grid_ROI, write_to_main_regional_output_file_grid_ROI
   USE mesh_refinement                                        , ONLY: calc_polygon_Pine_Island_Glacier, calc_polygon_Thwaites_Glacier, &
                                                                      calc_polygon_Tijn_test_ISMIP_HOM_A
->>>>>>> c317b7e9
   USE math_utilities                                         , ONLY: longest_triangle_leg
   USE mpi_distributed_memory                                 , ONLY: gather_to_all_logical_1D
   USE mesh_remapping                                         , ONLY: clear_all_maps_involving_this_mesh
