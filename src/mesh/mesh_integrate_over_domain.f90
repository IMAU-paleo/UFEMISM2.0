--- conflicted
+++ resolved
@@ -27,34 +27,12 @@
 
     ! Local variables:
     character(len=1024), parameter  :: routine_name = 'integrate_over_domain'
-<<<<<<< HEAD
-    real(dp), dimension(:), pointer :: d_loc
-=======
     real(dp), dimension(:), pointer :: d_nih, d_loc
->>>>>>> 800ae0ef
 
     ! Add routine to path
     call init_routine( routine_name)
 
     if     (size( d,1) == mesh%pai_V%n_loc) then
-<<<<<<< HEAD
-      d_loc( mesh%pai_V%i1:mesh%pai_V%i2) => d
-      call integrate_over_domain_a( mesh, d_loc, int_d)
-    elseif (size( d,1) == mesh%pai_V%n_nih) then
-      d_loc( mesh%pai_V%i1_nih:mesh%pai_V%i2_nih) => d
-      call integrate_over_domain_a( mesh, d_loc, int_d)
-    elseif (size( d,1) == mesh%pai_Tri%n_loc) then
-      d_loc( mesh%pai_Tri%i1:mesh%pai_Tri%i2) => d
-      call integrate_over_domain_b( mesh, d_loc, int_d)
-    elseif (size( d,1) == mesh%pai_Tri%n_nih) then
-      d_loc( mesh%pai_Tri%i1_nih:mesh%pai_Tri%i2_nih) => d
-      call integrate_over_domain_b( mesh, d_loc, int_d)
-    elseif (size( d,1) == mesh%pai_E%n_loc) then
-      d_loc( mesh%pai_E%i1:mesh%pai_E%i2) => d
-      call integrate_over_domain_c( mesh, d_loc, int_d)
-    elseif (size( d,1) == mesh%pai_E%n_nih) then
-      d_loc( mesh%pai_E%i1_nih:mesh%pai_E%i2_nih) => d
-=======
       call integrate_over_domain_a( mesh, d, int_d)
     elseif (size( d,1) == mesh%pai_V%n_nih) then
       d_nih( mesh%pai_V%i1_nih:mesh%pai_V%i2_nih) => d
@@ -71,7 +49,6 @@
     elseif (size( d,1) == mesh%pai_E%n_nih) then
       d_nih( mesh%pai_E%i1_nih:mesh%pai_E%i2_nih) => d
       d_loc => d_nih( mesh%pai_E%i1:mesh%pai_E%i2)
->>>>>>> 800ae0ef
       call integrate_over_domain_c( mesh, d_loc, int_d)
     else
       call crash('invalid vector size')
@@ -113,30 +90,15 @@
     character(len=*),               intent(in   ) :: name
 
     ! Local variables:
-<<<<<<< HEAD
-    character(len=1024), parameter :: routine_name = 'calc_and_print_min_mean_max'
-    real(dp)                       :: d_min, d_max, d_av
-    integer                        :: ierr
-    character(len=40)              :: name_
-=======
     character(len=1024), parameter  :: routine_name = 'calc_and_print_min_mean_max'
     real(dp), dimension(:), pointer :: d_nih, d_loc
     real(dp)                        :: d_min, d_max, d_av
     integer                         :: ierr
     character(len=20)               :: name_
->>>>>>> 800ae0ef
-
-    ! Add routine to path
-    call init_routine( routine_name)
-
-<<<<<<< HEAD
-    d_min = minval( d)
-    d_max = maxval( d)
-    call MPI_ALLREDUCE( MPI_IN_PLACE, d_min, 1, MPI_DOUBLE_PRECISION, MPI_MIN, MPI_COMM_WORLD, ierr)
-    call MPI_ALLREDUCE( MPI_IN_PLACE, d_max, 1, MPI_DOUBLE_PRECISION, MPI_MAX, MPI_COMM_WORLD, ierr)
-
-    call average_over_domain( mesh, d, d_av)
-=======
+
+    ! Add routine to path
+    call init_routine( routine_name)
+
     call sync
 
     if     (size( d,1) == mesh%pai_V%n_loc) then
@@ -164,19 +126,15 @@
     call MPI_ALLREDUCE( MPI_IN_PLACE, d_max, 1, MPI_DOUBLE_PRECISION, MPI_MAX, MPI_COMM_WORLD, ierr)
 
     call average_over_domain( mesh, d_loc, d_av)
->>>>>>> 800ae0ef
 
     name_ = ' '
     name_( len( name_)-len_trim( name)+1:len( name_)) = name( 1:len_trim( name))
 
     if (par%primary) call warning( name_ // ': [{dp_01} - {dp_02} - {dp_03}]', &
       dp_01 = d_min, dp_02 = d_av, dp_03 = d_max)
-<<<<<<< HEAD
-=======
 
     nullify( d_nih)
     nullify( d_loc)
->>>>>>> 800ae0ef
 
     ! Finalise routine path
     call finalise_routine( routine_name)
