--- conflicted
+++ resolved
@@ -240,101 +240,25 @@
 
   END SUBROUTINE calc_Voronoi_cell_geometric_centres
 
-<<<<<<< HEAD
-  SUBROUTINE calc_connection_widths( mesh)
-    ! Calculate the width of the line separating two connected vertices (usually equal to
-    ! the distance between the circumcenters of their two shared triangles, except for
-    ! pairs of boundary vertices).
-    ! Also: calculate the length of the shared edge of two triangles
-
-    IMPLICIT NONE
-=======
   subroutine calc_connection_widths( mesh)
     ! Calculate the length of the shared Voronoi cell boundary between all connected vertices
->>>>>>> 71bf7718
 
     ! In/output variables
     type(type_mesh), intent(inout) :: mesh
 
-<<<<<<< HEAD
-    ! Local variables:
-    CHARACTER(LEN=256), PARAMETER                      :: routine_name = 'calc_connection_widths'
-    INTEGER                                            :: v1, nv2, v2, t1, t2, iti, ti, n, ci, vi1, vi2, ei
-    LOGICAL                                            :: hasv2
-=======
     ! Local variables
     character(len=1024), parameter :: routine_name = 'calc_connection_widths'
-    integer                        :: vi, ci, ei
+    integer                        :: vi, ci, ei, t1, t2, vi1, vi2
     real(dp), dimension(2)         :: p, q
->>>>>>> 71bf7718
 
     ! Add routine to path
     call init_routine( routine_name)
 
     ! Allocate clean memory
-<<<<<<< HEAD
-    IF (ALLOCATED( mesh%Cw)) DEALLOCATE( mesh%Cw)
-    IF (ALLOCATED( mesh%TriCw)) DEALLOCATE( mesh%TriCw)
-    ALLOCATE( mesh%Cw( mesh%nV, mesh%nC_mem), source = 0._dp)
-    ALLOCATE( mesh%TriCw( mesh%nTri, 3), source = 0._dp)
-
-    ! The way to go: for each vertex pair, find the two triangles that both
-    ! are a part of. If there's only one, there's one Voronoi vertex and its
-    ! projection on the map edge.
-
-    DO v1 = 1, mesh%nV
-
-      DO nv2 = 1, mesh%nC( v1)
-        v2 = mesh%C( v1,nv2)
-
-        t1 = 0
-        t2 = 0
-        DO iti = 1, mesh%niTri( v1)
-          ti = mesh%iTri( v1,iti)
-          hasv2 = .FALSE.
-          DO n = 1, 3
-            IF (mesh%Tri( ti,n) == v2) hasv2 = .TRUE.
-          END DO
-          IF (hasv2) THEN
-            IF (t1 == 0) THEN
-              t1 = ti
-            ELSE
-              t2 = ti
-            END IF
-          END IF
-        END DO ! DO iti = 1, mesh%niTri(v1)
-
-        ! We should now have at least a single shared triangle.
-        IF (t1 == 0) THEN
-          CALL crash('couldnt find a single shared triangle!')
-        END IF
-
-        IF (t2 > 0) THEN
-          ! Two shared triangles; Cw equals the distance between the two
-          ! triangles' circumcenters
-          mesh%Cw( v1,nv2) = NORM2( mesh%Tricc( t1,:) - mesh%Tricc( t2,:))
-        ELSE
-          ! One shared triangle; Cw equals the distance between that triangle's
-          ! circumcenter and the domain boundary
-          IF     (mesh%TriBI( t1) == 1) THEN
-            mesh%Cw( v1,nv2) = MAX( 0._dp, mesh%ymax - mesh%Tricc( t1,2))
-          ELSEIF (mesh%TriBI( t1) == 3) THEN
-            mesh%Cw( v1,nv2) = MAX( 0._dp, mesh%xmax - mesh%Tricc( t1,1))
-          ELSEIF (mesh%TriBI( t1) == 5) THEN
-            mesh%Cw( v1,nv2) = MAX( 0._dp, mesh%Tricc( t1,2) - mesh%ymin)
-          ELSEIF (mesh%TriBI( t1) == 7) THEN
-            mesh%Cw( v1,nv2) = MAX( 0._dp, mesh%Tricc( t1,1) - mesh%xmin)
-          ELSE
-            CALL crash('the only shared triangle isnt a Boundary triangle - this cannot be!')
-          END IF
-        END IF ! IF (t2>0) THEN
-
-      END DO ! DO nv2 = 1, mesh%nC(v1)
-
-    END DO ! DO v1 = 1, mesh%nV
-=======
     if (allocated( mesh%Cw)) deallocate( mesh%Cw)
+    if (allocated( mesh%TriCw)) deallocate( mesh%TriCw)
     allocate( mesh%Cw( mesh%nV, mesh%nC_mem), source = 0._dp)
+    allocate( mesh%TriCw( mesh%nTri, 3), source = 0._dp)
 
     do vi = 1, mesh%nV
       do ci = 1, mesh%nC( vi)
@@ -343,16 +267,14 @@
         mesh%Cw( vi,ci) = norm2( p-q)
       end do
     end do
->>>>>>> 71bf7718
 
     ! Define TriCw
-    DO t1 = 1, mesh%nTri
-
-      DO ci = 1, 3
+    do t1 = 1, mesh%nTri
+      do ci = 1, 3
         t2 = mesh%TriC(t1, ci)
 
         ! Skip if no connecting triangle at this side
-        IF (t2 == 0) CYCLE
+        if (t2 == 0) cycle
 
         ! Get connecting edge
         ei = mesh%TriE( t1, ci)
@@ -362,12 +284,10 @@
         vi2 = mesh%EV( ei, 2)
 
         ! Get the length of the edge
-        mesh%TriCw( t1, ci) = NORM2( mesh%V( vi1, :) - mesh%V( vi2, :))
-
-      END DO ! DO ci = 1, 3
-
-    END DO ! DO t1 = 1, mesh%nTri
-
+        mesh%TriCw( t1, ci) = norm2( mesh%V( vi1, :) - mesh%V( vi2, :))
+
+      end do ! DO ci = 1, 3
+    end do ! DO t1 = 1, mesh%nTri
 
     ! Finalise routine path
     call finalise_routine( routine_name)
