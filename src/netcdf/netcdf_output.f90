MODULE netcdf_output

! ===== Creating and writing to output files =====
! ================================================
!
! These routines create and write data to output files, both on meshes and on grids. For
! grid files, remapping of data from the provided model mesh to the output grid is done
! automatically.

! ===== Preamble =====
! ====================

  USE mpi
  USE precisions                                             , ONLY: dp
  USE mpi_basic                                              , ONLY: par, cerr, ierr, recv_status, sync
  USE control_resources_and_error_messaging                  , ONLY: warning, crash, happy, init_routine, finalise_routine, colour_string
  USE model_configuration                                    , ONLY: C
  USE grid_basic                                             , ONLY: type_grid, gather_gridded_data_to_master_dp_2D, gather_gridded_data_to_master_dp_3D
  USE grid_lonlat_basic                                      , ONLY: type_grid_lonlat, gather_lonlat_gridded_data_to_master_dp_2D, &
                                                                     gather_lonlat_gridded_data_to_master_dp_3D
  USE math_utilities                                         , ONLY: permute_2D_int, permute_2D_dp, permute_3D_int, permute_3D_dp, &
                                                                     flip_1D_dp, flip_2D_x1_dp, flip_2D_x2_dp, flip_3D_x1_dp, flip_3D_x2_dp, flip_3D_x3_dp, &
                                                                     inverse_oblique_sg_projection
  USE mesh_types                                             , ONLY: type_mesh
  USE ice_model_types                                        , ONLY: type_ice_model
  USE mpi_distributed_memory                                 , ONLY: gather_to_master_int_1D, gather_to_master_int_2D, gather_to_master_dp_1D, &
                                                                     gather_to_master_dp_2D

  USE netcdf,       ONLY: NF90_UNLIMITED, NF90_INT, NF90_FLOAT, NF90_DOUBLE, NF90_MAX_VAR_DIMS
  USE netcdf_basic, ONLY: nerr, field_name_options_x, field_name_options_y, field_name_options_zeta, &
                          field_name_options_lon, field_name_options_lat, field_name_options_time, field_name_options_month, field_name_options_depth, &
                          field_name_options_dim_nV, field_name_options_dim_nTri, field_name_options_dim_nC_mem, &
                          field_name_options_dim_nE, field_name_options_dim_nVor, field_name_options_dim_two, field_name_options_dim_three, &
                          field_name_options_dim_four, field_name_options_V, field_name_options_Tri, field_name_options_nC, &
                          field_name_options_C, field_name_options_niTri, field_name_options_iTri, &
                          field_name_options_VBI, field_name_options_Tricc, field_name_options_TriC, field_name_options_TriGC, &
                          field_name_options_TriBI, field_name_options_E, field_name_options_VE, field_name_options_EV, &
<<<<<<< HEAD
                          field_name_options_ETri, field_name_options_TriE, field_name_options_EBI, field_name_options_A, field_name_options_R, &
=======
                          field_name_options_ETri, field_name_options_EBI, field_name_options_vi2vori, field_name_options_ti2vori, &
                          field_name_options_ei2vori, field_name_options_vori2vi, field_name_options_vori2ti, field_name_options_vori2ei, &
                          field_name_options_Vor, field_name_options_VornC, field_name_options_VorC, field_name_options_nVVor, &
                          field_name_options_VVor, field_name_options_A, field_name_options_R, &
>>>>>>> c325c5d9
                          field_name_options_Hi, field_name_options_Hb, field_name_options_Hs, field_name_options_dHb, &
                          field_name_options_SL, field_name_options_Ti, get_first_option_from_list, &
                          open_existing_netcdf_file_for_reading, close_netcdf_file, &
                          inquire_dim_multopt, inquire_var_multopt, &
                          check_x, check_y, check_lon, check_lat, check_mesh_dimensions, check_zeta, check_depth, find_timeframe, &
                          check_xy_grid_field_int_2D, check_xy_grid_field_dp_2D, check_xy_grid_field_dp_2D_monthly, check_xy_grid_field_dp_3D, &
                          check_lonlat_grid_field_int_2D, check_lonlat_grid_field_dp_2D, check_lonlat_grid_field_dp_2D_monthly, check_lonlat_grid_field_dp_3D, &
                          check_mesh_field_int_2D, check_mesh_field_int_2D_b, check_mesh_field_int_2D_c, &
                          check_mesh_field_dp_2D, check_mesh_field_dp_2D_b, check_mesh_field_dp_2D_c, &
                          check_mesh_field_dp_2D_monthly, check_mesh_field_dp_3D, check_mesh_field_dp_3D_b, check_mesh_field_dp_3D_ocean, &
                          inquire_xy_grid, inquire_lonlat_grid, inquire_mesh, &
                          write_var_master_int_0D, write_var_master_int_1D, write_var_master_int_2D, write_var_master_int_3D, write_var_master_int_4D, &
                          write_var_master_dp_0D, write_var_master_dp_1D, write_var_master_dp_2D, write_var_master_dp_3D, write_var_master_dp_4D, &
                          add_attribute_char, check_month, check_time, create_dimension, create_variable, create_scalar_variable, inquire_var, &
                          open_existing_netcdf_file_for_writing, inquire_var_info

  IMPLICIT NONE

CONTAINS

  ! ==== Write data to flexibly-defined fields =====
  ! ================================================

  ! Write data to a gridded output file
  SUBROUTINE write_to_field_multopt_grid_dp_2D(                       grid, filename, ncid, field_name_options, d_grid_vec_partial)
    ! Write a 2-D data field defined on a grid to a NetCDF file variable on the same grid
    !
    ! Write to the last time frame of the variable
    !
    ! d is stored in vector form, distributed over the processes

    IMPLICIT NONE

    ! In/output variables:
    TYPE(type_grid),                     INTENT(IN)    :: grid
    CHARACTER(LEN=*),                    INTENT(IN)    :: filename
    INTEGER,                             INTENT(IN)    :: ncid
    CHARACTER(LEN=*),                    INTENT(IN)    :: field_name_options
    REAL(dp), DIMENSION(:    ),          INTENT(IN)    :: d_grid_vec_partial

    ! Local variables:
    CHARACTER(LEN=256), PARAMETER                      :: routine_name = 'write_to_field_multopt_grid_dp_2D'
    INTEGER                                            :: id_var, id_dim_time, ti
    CHARACTER(LEN=256)                                 :: var_name
    REAL(dp), DIMENSION(:,:  ), ALLOCATABLE            :: d_grid
    REAL(dp), DIMENSION(:,:,:), ALLOCATABLE            :: d_grid_with_time

    ! Add routine to path
    CALL init_routine( routine_name)

    ! Inquire the variable
    CALL inquire_var_multopt( filename, ncid, field_name_options, id_var, var_name = var_name)
    IF (id_var == -1) CALL crash('no variables for name options "' // TRIM( field_name_options) // '" were found in file "' // TRIM( filename) // '"!')

    ! Check if this variable has the correct type and dimensions
    CALL check_xy_grid_field_dp_2D( filename, ncid, var_name, should_have_time = .TRUE.)

    ! Gather data to the master
    IF (par%master) ALLOCATE( d_grid( grid%nx, grid%ny))
    CALL gather_gridded_data_to_master_dp_2D( grid, d_grid_vec_partial, d_grid)

    ! Add "pretend" time dimension
    IF (par%master) THEN
      ALLOCATE( d_grid_with_time( grid%nx, grid%ny,1))
      d_grid_with_time( :,:,1) = d_grid
    END IF

    ! Inquire length of time dimension
    CALL inquire_dim_multopt( filename, ncid, field_name_options_time, id_dim_time, dim_length = ti)

    ! Write data to the variable
    CALL write_var_master_dp_3D( filename, ncid, id_var, d_grid_with_time, start = (/ 1, 1, ti /), count = (/ grid%nx, grid%ny, 1 /) )

    ! Clean up after yourself
    IF (par%master) THEN
      DEALLOCATE( d_grid)
      DEALLOCATE( d_grid_with_time)
    END IF

    ! Finalise routine path
    CALL finalise_routine( routine_name)

  END SUBROUTINE write_to_field_multopt_grid_dp_2D

  SUBROUTINE write_to_field_multopt_grid_dp_2D_monthly(               grid, filename, ncid, field_name_options, d_grid_vec_partial)
    ! Write a 2-D monthly data field defined on a grid to a NetCDF file variable on the same grid
    !
    ! Write to the last time frame of the variable
    !
    ! d is stored in vector form, distributed over the processes

    IMPLICIT NONE

    ! In/output variables:
    TYPE(type_grid),                     INTENT(IN)    :: grid
    CHARACTER(LEN=*),                    INTENT(IN)    :: filename
    INTEGER,                             INTENT(IN)    :: ncid
    CHARACTER(LEN=*),                    INTENT(IN)    :: field_name_options
    REAL(dp), DIMENSION(:,:  ),          INTENT(IN)    :: d_grid_vec_partial

    ! Local variables:
    CHARACTER(LEN=256), PARAMETER                      :: routine_name = 'write_to_field_multopt_grid_dp_2D_monthly'
    INTEGER                                            :: id_var, id_dim_time, ti
    CHARACTER(LEN=256)                                 :: var_name
    REAL(dp), DIMENSION(:,:,:  ), ALLOCATABLE          :: d_grid
    REAL(dp), DIMENSION(:,:,:,:), ALLOCATABLE          :: d_grid_with_time

    ! Add routine to path
    CALL init_routine( routine_name)

    ! Inquire the variable
    CALL inquire_var_multopt( filename, ncid, field_name_options, id_var, var_name = var_name)
    IF (id_var == -1) CALL crash('no variables for name options "' // TRIM( field_name_options) // '" were found in file "' // TRIM( filename) // '"!')

    ! Check if this variable has the correct type and dimensions
    CALL check_xy_grid_field_dp_2D_monthly( filename, ncid, var_name, should_have_time = .TRUE.)

    ! Gather data to the master
    IF (par%master) ALLOCATE( d_grid( grid%nx, grid%ny, 12))
    CALL gather_gridded_data_to_master_dp_3D( grid, d_grid_vec_partial, d_grid)

    ! Add "pretend" time dimension
    IF (par%master) THEN
      ALLOCATE( d_grid_with_time( grid%nx, grid%ny,12,1))
      d_grid_with_time( :,:,:,1) = d_grid
    END IF

    ! Inquire length of time dimension
    CALL inquire_dim_multopt( filename, ncid, field_name_options_time, id_dim_time, dim_length = ti)

    ! Write data to the variable
    CALL write_var_master_dp_4D( filename, ncid, id_var, d_grid_with_time, start = (/ 1, 1, 1, ti /), count = (/ grid%nx, grid%ny, 12, 1 /) )

    ! Clean up after yourself
    IF (par%master) THEN
      DEALLOCATE( d_grid)
      DEALLOCATE( d_grid_with_time)
    END IF

    ! Finalise routine path
    CALL finalise_routine( routine_name)

  END SUBROUTINE write_to_field_multopt_grid_dp_2D_monthly

  SUBROUTINE write_to_field_multopt_grid_dp_3D        (               grid, filename, ncid, field_name_options, d_grid_vec_partial)
    ! Write a 3-D data field defined on a grid to a NetCDF file variable on the same grid
    !
    ! Write to the last time frame of the variable
    !
    ! d is stored in vector form, distributed over the processes

    IMPLICIT NONE

    ! In/output variables:
    TYPE(type_grid),                     INTENT(IN)    :: grid
    CHARACTER(LEN=*),                    INTENT(IN)    :: filename
    INTEGER,                             INTENT(IN)    :: ncid
    CHARACTER(LEN=*),                    INTENT(IN)    :: field_name_options
    REAL(dp), DIMENSION(:,:  ),          INTENT(IN)    :: d_grid_vec_partial

    ! Local variables:
    CHARACTER(LEN=256), PARAMETER                      :: routine_name = 'write_to_field_multopt_grid_dp_3D'
    INTEGER                                            :: id_var, id_dim_time, ti, nz
    CHARACTER(LEN=256)                                 :: var_name
    REAL(dp), DIMENSION(:,:,:  ), ALLOCATABLE          :: d_grid
    REAL(dp), DIMENSION(:,:,:,:), ALLOCATABLE          :: d_grid_with_time

    ! Add routine to path
    CALL init_routine( routine_name)

    nz = SIZE( d_grid_vec_partial,2)

    ! Inquire the variable
    CALL inquire_var_multopt( filename, ncid, field_name_options, id_var, var_name = var_name)
    IF (id_var == -1) CALL crash('no variables for name options "' // TRIM( field_name_options) // '" were found in file "' // TRIM( filename) // '"!')

    ! Check if this variable has the correct type and dimensions
    CALL check_xy_grid_field_dp_3D( filename, ncid, var_name, should_have_time = .TRUE.)

    ! Gather data to the master
    IF (par%master) ALLOCATE( d_grid( grid%nx, grid%ny, nz))
    CALL gather_gridded_data_to_master_dp_3D( grid, d_grid_vec_partial, d_grid)

    ! Add "pretend" time dimension
    IF (par%master) THEN
      ALLOCATE( d_grid_with_time( grid%nx, grid%ny,nz,1))
      d_grid_with_time( :,:,:,1) = d_grid
    END IF

    ! Inquire length of time dimension
    CALL inquire_dim_multopt( filename, ncid, field_name_options_time, id_dim_time, dim_length = ti)

    ! Write data to the variable
    CALL write_var_master_dp_4D( filename, ncid, id_var, d_grid_with_time, start = (/ 1, 1, 1, ti /), count = (/ grid%nx, grid%ny, nz, 1 /) )

    ! Clean up after yourself
    IF (par%master) THEN
      DEALLOCATE( d_grid)
      DEALLOCATE( d_grid_with_time)
    END IF

    ! Finalise routine path
    CALL finalise_routine( routine_name)

  END SUBROUTINE write_to_field_multopt_grid_dp_3D

  SUBROUTINE write_to_field_multopt_grid_dp_2D_notime(                grid, filename, ncid, field_name_options, d_grid_vec_partial)
    ! Write a 2-D data field defined on a grid to a NetCDF file variable on the same grid
    !
    ! d is stored in vector form, distributed over the processes

    IMPLICIT NONE

    ! In/output variables:
    TYPE(type_grid),                     INTENT(IN)    :: grid
    CHARACTER(LEN=*),                    INTENT(IN)    :: filename
    INTEGER,                             INTENT(IN)    :: ncid
    CHARACTER(LEN=*),                    INTENT(IN)    :: field_name_options
    REAL(dp), DIMENSION(:    ),          INTENT(IN)    :: d_grid_vec_partial

    ! Local variables:
    CHARACTER(LEN=256), PARAMETER                      :: routine_name = 'write_to_field_multopt_grid_dp_2D_notime'
    INTEGER                                            :: id_var
    CHARACTER(LEN=256)                                 :: var_name
    REAL(dp), DIMENSION(:,:  ), ALLOCATABLE            :: d_grid

    ! Add routine to path
    CALL init_routine( routine_name)

    ! Inquire the variable
    CALL inquire_var_multopt( filename, ncid, field_name_options, id_var, var_name = var_name)
    IF (id_var == -1) CALL crash('no variables for name options "' // TRIM( field_name_options) // '" were found in file "' // TRIM( filename) // '"!')

    ! Check if this variable has the correct type and dimensions
    CALL check_xy_grid_field_dp_2D( filename, ncid, var_name, should_have_time = .FALSE.)

    ! Gather data to the master
    IF (par%master) ALLOCATE( d_grid( grid%nx, grid%ny))
    CALL gather_gridded_data_to_master_dp_2D( grid, d_grid_vec_partial, d_grid)

    ! Write data to the variable
    CALL write_var_master_dp_2D( filename, ncid, id_var, d_grid)

    ! Clean up after yourself
    IF (par%master) THEN
      DEALLOCATE( d_grid)
    END IF

    ! Finalise routine path
    CALL finalise_routine( routine_name)

  END SUBROUTINE write_to_field_multopt_grid_dp_2D_notime

  SUBROUTINE write_to_field_multopt_grid_dp_2D_monthly_notime(        grid, filename, ncid, field_name_options, d_grid_vec_partial)
    ! Write a 2-D monthly data field defined on a grid to a NetCDF file variable on the same grid
    !
    ! d is stored in vector form, distributed over the processes

    IMPLICIT NONE

    ! In/output variables:
    TYPE(type_grid),                     INTENT(IN)    :: grid
    CHARACTER(LEN=*),                    INTENT(IN)    :: filename
    INTEGER,                             INTENT(IN)    :: ncid
    CHARACTER(LEN=*),                    INTENT(IN)    :: field_name_options
    REAL(dp), DIMENSION(:,:  ),          INTENT(IN)    :: d_grid_vec_partial

    ! Local variables:
    CHARACTER(LEN=256), PARAMETER                      :: routine_name = 'write_to_field_multopt_grid_dp_2D_monthly_notime'
    INTEGER                                            :: id_var
    CHARACTER(LEN=256)                                 :: var_name
    REAL(dp), DIMENSION(:,:,:), ALLOCATABLE            :: d_grid

    ! Add routine to path
    CALL init_routine( routine_name)

    ! Inquire the variable
    CALL inquire_var_multopt( filename, ncid, field_name_options, id_var, var_name = var_name)
    IF (id_var == -1) CALL crash('no variables for name options "' // TRIM( field_name_options) // '" were found in file "' // TRIM( filename) // '"!')

    ! Check if this variable has the correct type and dimensions
    CALL check_xy_grid_field_dp_2D_monthly( filename, ncid, var_name, should_have_time = .FALSE.)

    ! Gather data to the master
    IF (par%master) ALLOCATE( d_grid( grid%nx, grid%ny, 12))
    CALL gather_gridded_data_to_master_dp_3D( grid, d_grid_vec_partial, d_grid)

    ! Write data to the variable
    CALL write_var_master_dp_3D( filename, ncid, id_var, d_grid)

    ! Clean up after yourself
    IF (par%master) THEN
      DEALLOCATE( d_grid)
    END IF

    ! Finalise routine path
    CALL finalise_routine( routine_name)

  END SUBROUTINE write_to_field_multopt_grid_dp_2D_monthly_notime

  SUBROUTINE write_to_field_multopt_grid_dp_3D_notime(                grid, filename, ncid, field_name_options, d_grid_vec_partial)
    ! Write a 3-D data field defined on a grid to a NetCDF file variable on the same grid
    !
    ! d is stored in vector form, distributed over the processes

    IMPLICIT NONE

    ! In/output variables:
    TYPE(type_grid),                     INTENT(IN)    :: grid
    CHARACTER(LEN=*),                    INTENT(IN)    :: filename
    INTEGER,                             INTENT(IN)    :: ncid
    CHARACTER(LEN=*),                    INTENT(IN)    :: field_name_options
    REAL(dp), DIMENSION(:,:  ),          INTENT(IN)    :: d_grid_vec_partial

    ! Local variables:
    CHARACTER(LEN=256), PARAMETER                      :: routine_name = 'write_to_field_multopt_grid_dp_3D_notime'
    INTEGER                                            :: id_var, nz
    CHARACTER(LEN=256)                                 :: var_name
    REAL(dp), DIMENSION(:,:,:), ALLOCATABLE            :: d_grid

    ! Add routine to path
    CALL init_routine( routine_name)

    nz = SIZE( d_grid_vec_partial,2)

    ! Inquire the variable
    CALL inquire_var_multopt( filename, ncid, field_name_options, id_var, var_name = var_name)
    IF (id_var == -1) CALL crash('no variables for name options "' // TRIM( field_name_options) // '" were found in file "' // TRIM( filename) // '"!')

    ! Check if this variable has the correct type and dimensions
    CALL check_xy_grid_field_dp_3D( filename, ncid, var_name, should_have_time = .FALSE.)

    ! Gather data to the master
    IF (par%master) ALLOCATE( d_grid( grid%nx, grid%ny, nz))
    CALL gather_gridded_data_to_master_dp_3D( grid, d_grid_vec_partial, d_grid)

    ! Write data to the variable
    CALL write_var_master_dp_3D( filename, ncid, id_var, d_grid)

    ! Clean up after yourself
    IF (par%master) THEN
      DEALLOCATE( d_grid)
    END IF

    ! Finalise routine path
    CALL finalise_routine( routine_name)

  END SUBROUTINE write_to_field_multopt_grid_dp_3D_notime

  ! Write data to a lon/lat-gridded output file
  SUBROUTINE write_to_field_multopt_lonlat_grid_dp_2D(                grid, filename, ncid, field_name_options, d_grid_vec_partial)
    ! Write a 2-D data field defined on a lon/lat-grid to a NetCDF file variable on the same grid
    !
    ! Write to the last time frame of the variable
    !
    ! d is stored in vector form, distributed over the processes

    IMPLICIT NONE

    ! In/output variables:
    TYPE(type_grid_lonlat),              INTENT(IN)    :: grid
    CHARACTER(LEN=*),                    INTENT(IN)    :: filename
    INTEGER,                             INTENT(IN)    :: ncid
    CHARACTER(LEN=*),                    INTENT(IN)    :: field_name_options
    REAL(dp), DIMENSION(:    ),          INTENT(IN)    :: d_grid_vec_partial

    ! Local variables:
    CHARACTER(LEN=256), PARAMETER                      :: routine_name = 'write_to_field_multopt_lonlat_grid_dp_2D'
    INTEGER                                            :: id_var, id_dim_time, ti
    CHARACTER(LEN=256)                                 :: var_name
    REAL(dp), DIMENSION(:,:  ), ALLOCATABLE            :: d_grid
    REAL(dp), DIMENSION(:,:,:), ALLOCATABLE            :: d_grid_with_time

    ! Add routine to path
    CALL init_routine( routine_name)

    ! Inquire the variable
    CALL inquire_var_multopt( filename, ncid, field_name_options, id_var, var_name = var_name)
    IF (id_var == -1) CALL crash('no variables for name options "' // TRIM( field_name_options) // '" were found in file "' // TRIM( filename) // '"!')

    ! Check if this variable has the correct type and dimensions
    CALL check_lonlat_grid_field_dp_2D( filename, ncid, var_name, should_have_time = .TRUE.)

    ! Gather data to the master
    IF (par%master) ALLOCATE( d_grid( grid%nlon, grid%nlat))
    CALL gather_lonlat_gridded_data_to_master_dp_2D( grid, d_grid_vec_partial, d_grid)

    ! Add "pretend" time dimension
    IF (par%master) THEN
      ALLOCATE( d_grid_with_time( grid%nlon, grid%nlat,1))
      d_grid_with_time( :,:,1) = d_grid
    END IF

    ! Inquire length of time dimension
    CALL inquire_dim_multopt( filename, ncid, field_name_options_time, id_dim_time, dim_length = ti)

    ! Write data to the variable
    CALL write_var_master_dp_3D( filename, ncid, id_var, d_grid_with_time, start = (/ 1, 1, ti /), count = (/ grid%nlon, grid%nlat, 1 /) )

    ! Clean up after yourself
    IF (par%master) THEN
      DEALLOCATE( d_grid)
      DEALLOCATE( d_grid_with_time)
    END IF

    ! Finalise routine path
    CALL finalise_routine( routine_name)

  END SUBROUTINE write_to_field_multopt_lonlat_grid_dp_2D

  SUBROUTINE write_to_field_multopt_lonlat_grid_dp_2D_monthly(        grid, filename, ncid, field_name_options, d_grid_vec_partial)
    ! Write a 2-D monthly data field defined on a lon/lat-grid to a NetCDF file variable on the same grid
    !
    ! Write to the last time frame of the variable
    !
    ! d is stored in vector form, distributed over the processes

    IMPLICIT NONE

    ! In/output variables:
    TYPE(type_grid_lonlat),              INTENT(IN)    :: grid
    CHARACTER(LEN=*),                    INTENT(IN)    :: filename
    INTEGER,                             INTENT(IN)    :: ncid
    CHARACTER(LEN=*),                    INTENT(IN)    :: field_name_options
    REAL(dp), DIMENSION(:,:  ),          INTENT(IN)    :: d_grid_vec_partial

    ! Local variables:
    CHARACTER(LEN=256), PARAMETER                      :: routine_name = 'write_to_field_multopt_lonlat_grid_dp_2D_monthly'
    INTEGER                                            :: id_var, id_dim_time, ti
    CHARACTER(LEN=256)                                 :: var_name
    REAL(dp), DIMENSION(:,:,:  ), ALLOCATABLE          :: d_grid
    REAL(dp), DIMENSION(:,:,:,:), ALLOCATABLE          :: d_grid_with_time

    ! Add routine to path
    CALL init_routine( routine_name)

    ! Inquire the variable
    CALL inquire_var_multopt( filename, ncid, field_name_options, id_var, var_name = var_name)
    IF (id_var == -1) CALL crash('no variables for name options "' // TRIM( field_name_options) // '" were found in file "' // TRIM( filename) // '"!')

    ! Check if this variable has the correct type and dimensions
    CALL check_lonlat_grid_field_dp_2D_monthly( filename, ncid, var_name, should_have_time = .TRUE.)

    ! Gather data to the master
    IF (par%master) ALLOCATE( d_grid( grid%nlon, grid%nlat, 12))
    CALL gather_lonlat_gridded_data_to_master_dp_3D( grid, d_grid_vec_partial, d_grid)

    ! Add "pretend" time dimension
    IF (par%master) THEN
      ALLOCATE( d_grid_with_time( grid%nlon, grid%nlat,12,1))
      d_grid_with_time( :,:,:,1) = d_grid
    END IF

    ! Inquire length of time dimension
    CALL inquire_dim_multopt( filename, ncid, field_name_options_time, id_dim_time, dim_length = ti)

    ! Write data to the variable
    CALL write_var_master_dp_4D( filename, ncid, id_var, d_grid_with_time, start = (/ 1, 1, 1, ti /), count = (/ grid%nlon, grid%nlat, 12, 1 /) )

    ! Clean up after yourself
    IF (par%master) THEN
      DEALLOCATE( d_grid)
      DEALLOCATE( d_grid_with_time)
    END IF

    ! Finalise routine path
    CALL finalise_routine( routine_name)

  END SUBROUTINE write_to_field_multopt_lonlat_grid_dp_2D_monthly

  SUBROUTINE write_to_field_multopt_lonlat_grid_dp_3D(                grid, filename, ncid, field_name_options, d_grid_vec_partial)
    ! Write a 3-D data field defined on a lon/lat-grid to a NetCDF file variable on the same grid
    !
    ! Write to the last time frame of the variable
    !
    ! d is stored in vector form, distributed over the processes

    IMPLICIT NONE

    ! In/output variables:
    TYPE(type_grid_lonlat),              INTENT(IN)    :: grid
    CHARACTER(LEN=*),                    INTENT(IN)    :: filename
    INTEGER,                             INTENT(IN)    :: ncid
    CHARACTER(LEN=*),                    INTENT(IN)    :: field_name_options
    REAL(dp), DIMENSION(:,:  ),          INTENT(IN)    :: d_grid_vec_partial

    ! Local variables:
    CHARACTER(LEN=256), PARAMETER                      :: routine_name = 'write_to_field_multopt_lonlat_grid_dp_3D'
    INTEGER                                            :: id_var, id_dim_time, ti, nz
    CHARACTER(LEN=256)                                 :: var_name
    REAL(dp), DIMENSION(:,:,:  ), ALLOCATABLE          :: d_grid
    REAL(dp), DIMENSION(:,:,:,:), ALLOCATABLE          :: d_grid_with_time

    ! Add routine to path
    CALL init_routine( routine_name)

    nz = SIZE( d_grid_vec_partial,2)

    ! Inquire the variable
    CALL inquire_var_multopt( filename, ncid, field_name_options, id_var, var_name = var_name)
    IF (id_var == -1) CALL crash('no variables for name options "' // TRIM( field_name_options) // '" were found in file "' // TRIM( filename) // '"!')

    ! Check if this variable has the correct type and dimensions
    CALL check_lonlat_grid_field_dp_3D( filename, ncid, var_name, should_have_time = .TRUE.)

    ! Gather data to the master
    IF (par%master) ALLOCATE( d_grid( grid%nlon, grid%nlat, nz))
    CALL gather_lonlat_gridded_data_to_master_dp_3D( grid, d_grid_vec_partial, d_grid)

    ! Add "pretend" time dimension
    IF (par%master) THEN
      ALLOCATE( d_grid_with_time( grid%nlon, grid%nlat,nz,1))
      d_grid_with_time( :,:,:,1) = d_grid
    END IF

    ! Inquire length of time dimension
    CALL inquire_dim_multopt( filename, ncid, field_name_options_time, id_dim_time, dim_length = ti)

    ! Write data to the variable
    CALL write_var_master_dp_4D( filename, ncid, id_var, d_grid_with_time, start = (/ 1, 1, 1, ti /), count = (/ grid%nlon, grid%nlat, nz, 1 /) )

    ! Clean up after yourself
    IF (par%master) THEN
      DEALLOCATE( d_grid)
      DEALLOCATE( d_grid_with_time)
    END IF

    ! Finalise routine path
    CALL finalise_routine( routine_name)

  END SUBROUTINE write_to_field_multopt_lonlat_grid_dp_3D

  SUBROUTINE write_to_field_multopt_lonlat_grid_dp_2D_notime(         grid, filename, ncid, field_name_options, d_grid_vec_partial)
    ! Write a 2-D data field defined on a lon/lat-grid to a NetCDF file variable on the same grid
    !
    ! d is stored in vector form, distributed over the processes

    IMPLICIT NONE

    ! In/output variables:
    TYPE(type_grid_lonlat),              INTENT(IN)    :: grid
    CHARACTER(LEN=*),                    INTENT(IN)    :: filename
    INTEGER,                             INTENT(IN)    :: ncid
    CHARACTER(LEN=*),                    INTENT(IN)    :: field_name_options
    REAL(dp), DIMENSION(:    ),          INTENT(IN)    :: d_grid_vec_partial

    ! Local variables:
    CHARACTER(LEN=256), PARAMETER                      :: routine_name = 'write_to_field_multopt_lonlat_grid_dp_2D_notime'
    INTEGER                                            :: id_var
    CHARACTER(LEN=256)                                 :: var_name
    REAL(dp), DIMENSION(:,:  ), ALLOCATABLE            :: d_grid

    ! Add routine to path
    CALL init_routine( routine_name)

    ! Inquire the variable
    CALL inquire_var_multopt( filename, ncid, field_name_options, id_var, var_name = var_name)
    IF (id_var == -1) CALL crash('no variables for name options "' // TRIM( field_name_options) // '" were found in file "' // TRIM( filename) // '"!')

    ! Check if this variable has the correct type and dimensions
    CALL check_lonlat_grid_field_dp_2D( filename, ncid, var_name, should_have_time = .FALSE.)

    ! Gather data to the master
    IF (par%master) ALLOCATE( d_grid( grid%nlon, grid%nlat))
    CALL gather_lonlat_gridded_data_to_master_dp_2D( grid, d_grid_vec_partial, d_grid)

    ! Write data to the variable
    CALL write_var_master_dp_2D( filename, ncid, id_var, d_grid)

    ! Clean up after yourself
    IF (par%master) THEN
      DEALLOCATE( d_grid)
    END IF

    ! Finalise routine path
    CALL finalise_routine( routine_name)

  END SUBROUTINE write_to_field_multopt_lonlat_grid_dp_2D_notime

  SUBROUTINE write_to_field_multopt_lonlat_grid_dp_2D_monthly_notime( grid, filename, ncid, field_name_options, d_grid_vec_partial)
    ! Write a 2-D monthly data field defined on a lon/lat-grid to a NetCDF file variable on the same grid
    !
    ! d is stored in vector form, distributed over the processes

    IMPLICIT NONE

    ! In/output variables:
    TYPE(type_grid_lonlat),              INTENT(IN)    :: grid
    CHARACTER(LEN=*),                    INTENT(IN)    :: filename
    INTEGER,                             INTENT(IN)    :: ncid
    CHARACTER(LEN=*),                    INTENT(IN)    :: field_name_options
    REAL(dp), DIMENSION(:,:  ),          INTENT(IN)    :: d_grid_vec_partial

    ! Local variables:
    CHARACTER(LEN=256), PARAMETER                      :: routine_name = 'write_to_field_multopt_lonlat_grid_dp_2D_monthly_notime'
    INTEGER                                            :: id_var
    CHARACTER(LEN=256)                                 :: var_name
    REAL(dp), DIMENSION(:,:,:), ALLOCATABLE            :: d_grid

    ! Add routine to path
    CALL init_routine( routine_name)

    ! Inquire the variable
    CALL inquire_var_multopt( filename, ncid, field_name_options, id_var, var_name = var_name)
    IF (id_var == -1) CALL crash('no variables for name options "' // TRIM( field_name_options) // '" were found in file "' // TRIM( filename) // '"!')

    ! Check if this variable has the correct type and dimensions
    CALL check_lonlat_grid_field_dp_2D_monthly( filename, ncid, var_name, should_have_time = .FALSE.)

    ! Gather data to the master
    IF (par%master) ALLOCATE( d_grid( grid%nlon, grid%nlat, 12))
    CALL gather_lonlat_gridded_data_to_master_dp_3D( grid, d_grid_vec_partial, d_grid)

    ! Write data to the variable
    CALL write_var_master_dp_3D( filename, ncid, id_var, d_grid)

    ! Clean up after yourself
    IF (par%master) THEN
      DEALLOCATE( d_grid)
    END IF

    ! Finalise routine path
    CALL finalise_routine( routine_name)

  END SUBROUTINE write_to_field_multopt_lonlat_grid_dp_2D_monthly_notime

  SUBROUTINE write_to_field_multopt_lonlat_grid_dp_3D_notime(         grid, filename, ncid, field_name_options, d_grid_vec_partial)
    ! Write a 3-D data field defined on a lon/lat-grid to a NetCDF file variable on the same grid
    !
    ! d is stored in vector form, distributed over the processes

    IMPLICIT NONE

    ! In/output variables:
    TYPE(type_grid_lonlat),              INTENT(IN)    :: grid
    CHARACTER(LEN=*),                    INTENT(IN)    :: filename
    INTEGER,                             INTENT(IN)    :: ncid
    CHARACTER(LEN=*),                    INTENT(IN)    :: field_name_options
    REAL(dp), DIMENSION(:,:  ),          INTENT(IN)    :: d_grid_vec_partial

    ! Local variables:
    CHARACTER(LEN=256), PARAMETER                      :: routine_name = 'write_to_field_multopt_lonlat_grid_dp_3D_notime'
    INTEGER                                            :: id_var, nz
    CHARACTER(LEN=256)                                 :: var_name
    REAL(dp), DIMENSION(:,:,:), ALLOCATABLE            :: d_grid

    ! Add routine to path
    CALL init_routine( routine_name)

    nz = SIZE( d_grid_vec_partial,2)

    ! Inquire the variable
    CALL inquire_var_multopt( filename, ncid, field_name_options, id_var, var_name = var_name)
    IF (id_var == -1) CALL crash('no variables for name options "' // TRIM( field_name_options) // '" were found in file "' // TRIM( filename) // '"!')

    ! Check if this variable has the correct type and dimensions
    CALL check_lonlat_grid_field_dp_3D( filename, ncid, var_name, should_have_time = .FALSE.)

    ! Gather data to the master
    IF (par%master) ALLOCATE( d_grid( grid%nlon, grid%nlat, nz))
    CALL gather_lonlat_gridded_data_to_master_dp_3D( grid, d_grid_vec_partial, d_grid)

    ! Write data to the variable
    CALL write_var_master_dp_3D( filename, ncid, id_var, d_grid)

    ! Clean up after yourself
    IF (par%master) THEN
      DEALLOCATE( d_grid)
    END IF

    ! Finalise routine path
    CALL finalise_routine( routine_name)

  END SUBROUTINE write_to_field_multopt_lonlat_grid_dp_3D_notime

  ! Write data to a mesh output file
  SUBROUTINE write_to_field_multopt_mesh_int_2D(                      mesh, filename, ncid, field_name_options, d_partial)
    ! Write a 2-D data field defined on a mesh to a NetCDF file variable on the same mesh
    ! (Mind you, that's 2-D in the physical sense, so a 1-D array!)
    !
    ! Write to the last time frame of the variable
    !
    ! d is stored distributed over the processes

    IMPLICIT NONE

    ! In/output variables:
    TYPE(type_mesh),                     INTENT(IN)    :: mesh
    CHARACTER(LEN=*),                    INTENT(IN)    :: filename
    INTEGER,                             INTENT(IN)    :: ncid
    CHARACTER(LEN=*),                    INTENT(IN)    :: field_name_options
    INTEGER,  DIMENSION(:    ),          INTENT(IN)    :: d_partial

    ! Local variables:
    CHARACTER(LEN=256), PARAMETER                      :: routine_name = 'write_to_field_multopt_mesh_int_2D'
    INTEGER                                            :: id_var, id_dim_time, ti
    CHARACTER(LEN=256)                                 :: var_name
    INTEGER,  DIMENSION(:    ), ALLOCATABLE            :: d_tot
    INTEGER,  DIMENSION(:,:  ), ALLOCATABLE            :: d_tot_with_time

    ! Add routine to path
    CALL init_routine( routine_name)

    ! Inquire the variable
    CALL inquire_var_multopt( filename, ncid, field_name_options, id_var, var_name = var_name)
    IF (id_var == -1) CALL crash('no variables for name options "' // TRIM( field_name_options) // '" were found in file "' // TRIM( filename) // '"!')

    ! Check if this variable has the correct type and dimensions
    CALL check_mesh_field_int_2D( filename, ncid, var_name, should_have_time = .TRUE.)

    ! Gather data to the master
    IF (par%master) ALLOCATE( d_tot( mesh%nV))
    CALL gather_to_master_int_1D( d_partial, d_tot)

    ! Add "pretend" time dimension
    IF (par%master) THEN
      ALLOCATE( d_tot_with_time( mesh%nV,1))
      d_tot_with_time( :,1) = d_tot
    END IF

    ! Inquire length of time dimension
    CALL inquire_dim_multopt( filename, ncid, field_name_options_time, id_dim_time, dim_length = ti)

    ! Write data to the variable
    CALL write_var_master_int_2D( filename, ncid, id_var, d_tot_with_time, start = (/ 1, ti /), count = (/ mesh%nV, 1 /) )

    ! Clean up after yourself
    IF (par%master) THEN
      DEALLOCATE( d_tot)
      DEALLOCATE( d_tot_with_time)
    END IF

    ! Finalise routine path
    CALL finalise_routine( routine_name)

  END SUBROUTINE write_to_field_multopt_mesh_int_2D

  SUBROUTINE write_to_field_multopt_mesh_dp_2D(                       mesh, filename, ncid, field_name_options, d_partial)
    ! Write a 2-D data field defined on a mesh to a NetCDF file variable on the same mesh
    ! (Mind you, that's 2-D in the physical sense, so a 1-D array!)
    !
    ! Write to the last time frame of the variable
    !
    ! d is stored distributed over the processes

    IMPLICIT NONE

    ! In/output variables:
    TYPE(type_mesh),                     INTENT(IN)    :: mesh
    CHARACTER(LEN=*),                    INTENT(IN)    :: filename
    INTEGER,                             INTENT(IN)    :: ncid
    CHARACTER(LEN=*),                    INTENT(IN)    :: field_name_options
    REAL(dp), DIMENSION(:    ),          INTENT(IN)    :: d_partial

    ! Local variables:
    CHARACTER(LEN=256), PARAMETER                      :: routine_name = 'write_to_field_multopt_mesh_dp_2D'
    INTEGER                                            :: id_var, id_dim_time, ti
    CHARACTER(LEN=256)                                 :: var_name
    REAL(dp), DIMENSION(:    ), ALLOCATABLE            :: d_tot
    REAL(dp), DIMENSION(:,:  ), ALLOCATABLE            :: d_tot_with_time

    ! Add routine to path
    CALL init_routine( routine_name)

    ! Inquire the variable
    CALL inquire_var_multopt( filename, ncid, field_name_options, id_var, var_name = var_name)
    IF (id_var == -1) CALL crash('no variables for name options "' // TRIM( field_name_options) // '" were found in file "' // TRIM( filename) // '"!')

    ! Check if this variable has the correct type and dimensions
    CALL check_mesh_field_dp_2D( filename, ncid, var_name, should_have_time = .TRUE.)

    ! Gather data to the master
    IF (par%master) ALLOCATE( d_tot( mesh%nV))
    CALL gather_to_master_dp_1D( d_partial, d_tot)

    ! Add "pretend" time dimension
    IF (par%master) THEN
      ALLOCATE( d_tot_with_time( mesh%nV,1))
      d_tot_with_time( :,1) = d_tot
    END IF

    ! Inquire length of time dimension
    CALL inquire_dim_multopt( filename, ncid, field_name_options_time, id_dim_time, dim_length = ti)

    ! Write data to the variable
    CALL write_var_master_dp_2D( filename, ncid, id_var, d_tot_with_time, start = (/ 1, ti /), count = (/ mesh%nV, 1 /) )

    ! Clean up after yourself
    IF (par%master) THEN
      DEALLOCATE( d_tot)
      DEALLOCATE( d_tot_with_time)
    END IF

    ! Finalise routine path
    CALL finalise_routine( routine_name)

  END SUBROUTINE write_to_field_multopt_mesh_dp_2D

  SUBROUTINE write_to_field_multopt_mesh_dp_2D_b(                     mesh, filename, ncid, field_name_options, d_partial)
    ! Write a 2-D data field defined on a mesh to a NetCDF file variable on the same mesh
    ! (Mind you, that's 2-D in the physical sense, so a 1-D array!)
    !
    ! Write to the last time frame of the variable
    !
    ! d is stored distributed over the processes

    IMPLICIT NONE

    ! In/output variables:
    TYPE(type_mesh),                     INTENT(IN)    :: mesh
    CHARACTER(LEN=*),                    INTENT(IN)    :: filename
    INTEGER,                             INTENT(IN)    :: ncid
    CHARACTER(LEN=*),                    INTENT(IN)    :: field_name_options
    REAL(dp), DIMENSION(:    ),          INTENT(IN)    :: d_partial

    ! Local variables:
    CHARACTER(LEN=256), PARAMETER                      :: routine_name = 'write_to_field_multopt_mesh_dp_2D_b'
    INTEGER                                            :: id_var, id_dim_time, ti
    CHARACTER(LEN=256)                                 :: var_name
    REAL(dp), DIMENSION(:    ), ALLOCATABLE            :: d_tot
    REAL(dp), DIMENSION(:,:  ), ALLOCATABLE            :: d_tot_with_time

    ! Add routine to path
    CALL init_routine( routine_name)

    ! Inquire the variable
    CALL inquire_var_multopt( filename, ncid, field_name_options, id_var, var_name = var_name)
    IF (id_var == -1) CALL crash('no variables for name options "' // TRIM( field_name_options) // '" were found in file "' // TRIM( filename) // '"!')

    ! Check if this variable has the correct type and dimensions
    CALL check_mesh_field_dp_2D_b( filename, ncid, var_name, should_have_time = .TRUE.)

    ! Gather data to the master
    IF (par%master) ALLOCATE( d_tot( mesh%nTri))
    CALL gather_to_master_dp_1D( d_partial, d_tot)

    ! Add "pretend" time dimension
    IF (par%master) THEN
      ALLOCATE( d_tot_with_time( mesh%nTri,1))
      d_tot_with_time( :,1) = d_tot
    END IF

    ! Inquire length of time dimension
    CALL inquire_dim_multopt( filename, ncid, field_name_options_time, id_dim_time, dim_length = ti)

    ! Write data to the variable
    CALL write_var_master_dp_2D( filename, ncid, id_var, d_tot_with_time, start = (/ 1, ti /), count = (/ mesh%nTri, 1 /) )

    ! Clean up after yourself
    IF (par%master) THEN
      DEALLOCATE( d_tot)
      DEALLOCATE( d_tot_with_time)
    END IF

    ! Finalise routine path
    CALL finalise_routine( routine_name)

  END SUBROUTINE write_to_field_multopt_mesh_dp_2D_b

  SUBROUTINE write_to_field_multopt_mesh_dp_2D_monthly(               mesh, filename, ncid, field_name_options, d_partial)
    ! Write a 2-D monthly data field defined on a mesh to a NetCDF file variable on the same mesh
    ! (Mind you, that's 2-D monthly in the physical sense, so a 2-D array!)
    !
    ! Write to the last time frame of the variable
    !
    ! d is stored distributed over the processes

    IMPLICIT NONE

    ! In/output variables:
    TYPE(type_mesh),                     INTENT(IN)    :: mesh
    CHARACTER(LEN=*),                    INTENT(IN)    :: filename
    INTEGER,                             INTENT(IN)    :: ncid
    CHARACTER(LEN=*),                    INTENT(IN)    :: field_name_options
    REAL(dp), DIMENSION(:,:  ),          INTENT(IN)    :: d_partial

    ! Local variables:
    CHARACTER(LEN=256), PARAMETER                      :: routine_name = 'write_to_field_multopt_mesh_dp_2D_monthly'
    INTEGER                                            :: id_var, id_dim_time, ti
    CHARACTER(LEN=256)                                 :: var_name
    REAL(dp), DIMENSION(:,:  ), ALLOCATABLE            :: d_tot
    REAL(dp), DIMENSION(:,:,:), ALLOCATABLE            :: d_tot_with_time

    ! Add routine to path
    CALL init_routine( routine_name)

    ! Inquire the variable
    CALL inquire_var_multopt( filename, ncid, field_name_options, id_var, var_name = var_name)
    IF (id_var == -1) CALL crash('no variables for name options "' // TRIM( field_name_options) // '" were found in file "' // TRIM( filename) // '"!')

    ! Check if this variable has the correct type and dimensions
    CALL check_mesh_field_dp_2D_monthly( filename, ncid, var_name, should_have_time = .TRUE.)

    ! Gather data to the master
    IF (par%master) ALLOCATE( d_tot( mesh%nV, 12))
    CALL gather_to_master_dp_2D( d_partial, d_tot)

    ! Add "pretend" time dimension
    IF (par%master) THEN
      ALLOCATE( d_tot_with_time( mesh%nV,12,1))
      d_tot_with_time( :,:,1) = d_tot
    END IF

    ! Inquire length of time dimension
    CALL inquire_dim_multopt( filename, ncid, field_name_options_time, id_dim_time, dim_length = ti)

    ! Write data to the variable
    CALL write_var_master_dp_3D( filename, ncid, id_var, d_tot_with_time, start = (/ 1, 1, ti /), count = (/ mesh%nV, 12, 1 /) )

    ! Clean up after yourself
    IF (par%master) THEN
      DEALLOCATE( d_tot)
      DEALLOCATE( d_tot_with_time)
    END IF

    ! Finalise routine path
    CALL finalise_routine( routine_name)

  END SUBROUTINE write_to_field_multopt_mesh_dp_2D_monthly

  SUBROUTINE write_to_field_multopt_mesh_dp_3D(                       mesh, filename, ncid, field_name_options, d_partial)
    ! Write a 3-D data field defined on a mesh to a NetCDF file variable on the same mesh
    ! (Mind you, that's 3-D in the physical sense, so a 2-D array!)
    !
    ! Write to the last time frame of the variable
    !
    ! d is stored distributed over the processes

    IMPLICIT NONE

    ! In/output variables:
    TYPE(type_mesh),                     INTENT(IN)    :: mesh
    CHARACTER(LEN=*),                    INTENT(IN)    :: filename
    INTEGER,                             INTENT(IN)    :: ncid
    CHARACTER(LEN=*),                    INTENT(IN)    :: field_name_options
    REAL(dp), DIMENSION(:,:  ),          INTENT(IN)    :: d_partial

    ! Local variables:
    CHARACTER(LEN=256), PARAMETER                      :: routine_name = 'write_to_field_multopt_mesh_dp_3D'
    INTEGER                                            :: id_var, id_dim_time, ti
    CHARACTER(LEN=256)                                 :: var_name
    REAL(dp), DIMENSION(:,:  ), ALLOCATABLE            :: d_tot
    REAL(dp), DIMENSION(:,:,:), ALLOCATABLE            :: d_tot_with_time

    ! Add routine to path
    CALL init_routine( routine_name)

    ! Inquire the variable
    CALL inquire_var_multopt( filename, ncid, field_name_options, id_var, var_name = var_name)
    IF (id_var == -1) CALL crash('no variables for name options "' // TRIM( field_name_options) // '" were found in file "' // TRIM( filename) // '"!')

    ! Check if this variable has the correct type and dimensions
    CALL check_mesh_field_dp_3D( filename, ncid, var_name, should_have_time = .TRUE.)

    ! Gather data to the master
    IF (par%master) ALLOCATE( d_tot( mesh%nV, mesh%nz))
    CALL gather_to_master_dp_2D( d_partial, d_tot)

    ! Add "pretend" time dimension
    IF (par%master) THEN
      ALLOCATE( d_tot_with_time( mesh%nV,mesh%nz,1))
      d_tot_with_time( :,:,1) = d_tot
    END IF

    ! Inquire length of time dimension
    CALL inquire_dim_multopt( filename, ncid, field_name_options_time, id_dim_time, dim_length = ti)

    ! Write data to the variable
    CALL write_var_master_dp_3D( filename, ncid, id_var, d_tot_with_time, start = (/ 1, 1, ti /), count = (/ mesh%nV, mesh%nz, 1 /) )

    ! Clean up after yourself
    IF (par%master) THEN
      DEALLOCATE( d_tot)
      DEALLOCATE( d_tot_with_time)
    END IF

    ! Finalise routine path
    CALL finalise_routine( routine_name)

  END SUBROUTINE write_to_field_multopt_mesh_dp_3D

  SUBROUTINE write_to_field_multopt_mesh_dp_3D_b(                     mesh, filename, ncid, field_name_options, d_partial)
    ! Write a 3-D data field defined on a mesh to a NetCDF file variable on the same mesh
    ! (Mind you, that's 3-D in the physical sense, so a 2-D array!)
    !
    ! Write to the last time frame of the variable
    !
    ! d is stored distributed over the processes

    IMPLICIT NONE

    ! In/output variables:
    TYPE(type_mesh),                     INTENT(IN)    :: mesh
    CHARACTER(LEN=*),                    INTENT(IN)    :: filename
    INTEGER,                             INTENT(IN)    :: ncid
    CHARACTER(LEN=*),                    INTENT(IN)    :: field_name_options
    REAL(dp), DIMENSION(:,:  ),          INTENT(IN)    :: d_partial

    ! Local variables:
    CHARACTER(LEN=256), PARAMETER                      :: routine_name = 'write_to_field_multopt_mesh_dp_3D_b'
    INTEGER                                            :: id_var, id_dim_time, ti
    CHARACTER(LEN=256)                                 :: var_name
    REAL(dp), DIMENSION(:,:  ), ALLOCATABLE            :: d_tot
    REAL(dp), DIMENSION(:,:,:), ALLOCATABLE            :: d_tot_with_time

    ! Add routine to path
    CALL init_routine( routine_name)

    ! Inquire the variable
    CALL inquire_var_multopt( filename, ncid, field_name_options, id_var, var_name = var_name)
    IF (id_var == -1) CALL crash('no variables for name options "' // TRIM( field_name_options) // '" were found in file "' // TRIM( filename) // '"!')

    ! Check if this variable has the correct type and dimensions
    CALL check_mesh_field_dp_3D_b( filename, ncid, var_name, should_have_time = .TRUE.)

    ! Gather data to the master
    IF (par%master) ALLOCATE( d_tot( mesh%nTri, mesh%nz))
    CALL gather_to_master_dp_2D( d_partial, d_tot)

    ! Add "pretend" time dimension
    IF (par%master) THEN
      ALLOCATE( d_tot_with_time( mesh%nTri,mesh%nz,1))
      d_tot_with_time( :,:,1) = d_tot
    END IF

    ! Inquire length of time dimension
    CALL inquire_dim_multopt( filename, ncid, field_name_options_time, id_dim_time, dim_length = ti)

    ! Write data to the variable
    CALL write_var_master_dp_3D( filename, ncid, id_var, d_tot_with_time, start = (/ 1, 1, ti /), count = (/ mesh%nTri, mesh%nz, 1 /) )

    ! Clean up after yourself
    IF (par%master) THEN
      DEALLOCATE( d_tot)
      DEALLOCATE( d_tot_with_time)
    END IF

    ! Finalise routine path
    CALL finalise_routine( routine_name)

  END SUBROUTINE write_to_field_multopt_mesh_dp_3D_b

  SUBROUTINE write_to_field_multopt_mesh_dp_3D_ocean(                 mesh, filename, ncid, field_name_options, d_partial)
    ! Write a 3-D data field defined on a mesh to a NetCDF file variable on the same mesh
    ! (Mind you, that's 3-D in the physical sense, so a 2-D array!)
    !
    ! Write to the last time frame of the variable
    !
    ! d is stored distributed over the processes

    IMPLICIT NONE

    ! In/output variables:
    TYPE(type_mesh),                     INTENT(IN)    :: mesh
    CHARACTER(LEN=*),                    INTENT(IN)    :: filename
    INTEGER,                             INTENT(IN)    :: ncid
    CHARACTER(LEN=*),                    INTENT(IN)    :: field_name_options
    REAL(dp), DIMENSION(:,:  ),          INTENT(IN)    :: d_partial

    ! Local variables:
    CHARACTER(LEN=256), PARAMETER                      :: routine_name = 'write_to_field_multopt_mesh_dp_3D_ocean'
    INTEGER                                            :: id_var, id_dim_time, ti
    CHARACTER(LEN=256)                                 :: var_name
    REAL(dp), DIMENSION(:,:  ), ALLOCATABLE            :: d_tot
    REAL(dp), DIMENSION(:,:,:), ALLOCATABLE            :: d_tot_with_time

    ! Add routine to path
    CALL init_routine( routine_name)

    ! Inquire the variable
    CALL inquire_var_multopt( filename, ncid, field_name_options, id_var, var_name = var_name)
    IF (id_var == -1) CALL crash('no variables for name options "' // TRIM( field_name_options) // '" were found in file "' // TRIM( filename) // '"!')

    ! Check if this variable has the correct type and dimensions
    CALL check_mesh_field_dp_3D_ocean( filename, ncid, var_name, should_have_time = .TRUE.)

    ! Gather data to the master
    IF (par%master) ALLOCATE( d_tot( mesh%nV, C%nz_ocean))
    CALL gather_to_master_dp_2D( d_partial, d_tot)

    ! Add "pretend" time dimension
    IF (par%master) THEN
      ALLOCATE( d_tot_with_time( mesh%nV,C%nz_ocean,1))
      d_tot_with_time( :,:,1) = d_tot
    END IF

    ! Inquire length of time dimension
    CALL inquire_dim_multopt( filename, ncid, field_name_options_time, id_dim_time, dim_length = ti)

    ! Write data to the variable
    CALL write_var_master_dp_3D( filename, ncid, id_var, d_tot_with_time, start = (/ 1, 1, ti /), count = (/ mesh%nV, C%nz_ocean, 1 /) )

    ! Clean up after yourself
    IF (par%master) THEN
      DEALLOCATE( d_tot)
      DEALLOCATE( d_tot_with_time)
    END IF

    ! Finalise routine path
    CALL finalise_routine( routine_name)

  END SUBROUTINE write_to_field_multopt_mesh_dp_3D_ocean

  SUBROUTINE write_to_field_multopt_mesh_int_2D_notime(               mesh, filename, ncid, field_name_options, d_partial)
    ! Write a 2-D data field defined on a mesh to a NetCDF file variable on the same mesh
    ! (Mind you, that's 2-D in the physical sense, so a 1-D array!)
    !
    ! d is stored distributed over the processes

    IMPLICIT NONE

    ! In/output variables:
    TYPE(type_mesh),                     INTENT(IN)    :: mesh
    CHARACTER(LEN=*),                    INTENT(IN)    :: filename
    INTEGER,                             INTENT(IN)    :: ncid
    CHARACTER(LEN=*),                    INTENT(IN)    :: field_name_options
    INTEGER,  DIMENSION(:    ),          INTENT(IN)    :: d_partial

    ! Local variables:
    CHARACTER(LEN=256), PARAMETER                      :: routine_name = 'write_to_field_multopt_mesh_int_2D_notime'
    INTEGER                                            :: id_var, id_dim_time, ti
    CHARACTER(LEN=256)                                 :: var_name
    INTEGER,  DIMENSION(:    ), ALLOCATABLE            :: d_tot

    ! Add routine to path
    CALL init_routine( routine_name)

    ! Inquire the variable
    CALL inquire_var_multopt( filename, ncid, field_name_options, id_var, var_name = var_name)
    IF (id_var == -1) CALL crash('no variables for name options "' // TRIM( field_name_options) // '" were found in file "' // TRIM( filename) // '"!')

    ! Check if this variable has the correct type and dimensions
    CALL check_mesh_field_int_2D( filename, ncid, var_name, should_have_time = .FALSE.)

    ! Gather data to the master
    IF (par%master) ALLOCATE( d_tot( mesh%nV))
    CALL gather_to_master_int_1D( d_partial, d_tot)

    ! Inquire length of time dimension
    CALL inquire_dim_multopt( filename, ncid, field_name_options_time, id_dim_time, dim_length = ti)

    ! Write data to the variable
    CALL write_var_master_int_1D( filename, ncid, id_var, d_tot)

    ! Clean up after yourself
    IF (par%master) THEN
      DEALLOCATE( d_tot)
    END IF

    ! Finalise routine path
    CALL finalise_routine( routine_name)

  END SUBROUTINE write_to_field_multopt_mesh_int_2D_notime

  SUBROUTINE write_to_field_multopt_mesh_int_2D_b_notime(             mesh, filename, ncid, field_name_options, d_partial)
    ! Write a 2-D data field defined on a mesh to a NetCDF file variable on the same mesh
    ! (Mind you, that's 2-D in the physical sense, so a 1-D array!)
    !
    ! d is stored distributed over the processes

    IMPLICIT NONE

    ! In/output variables:
    TYPE(type_mesh),                     INTENT(IN)    :: mesh
    CHARACTER(LEN=*),                    INTENT(IN)    :: filename
    INTEGER,                             INTENT(IN)    :: ncid
    CHARACTER(LEN=*),                    INTENT(IN)    :: field_name_options
    INTEGER,  DIMENSION(:    ),          INTENT(IN)    :: d_partial

    ! Local variables:
    CHARACTER(LEN=256), PARAMETER                      :: routine_name = 'write_to_field_multopt_mesh_int_2D_b_notime'
    INTEGER                                            :: id_var, id_dim_time, ti
    CHARACTER(LEN=256)                                 :: var_name
    INTEGER,  DIMENSION(:    ), ALLOCATABLE            :: d_tot

    ! Add routine to path
    CALL init_routine( routine_name)

    ! Inquire the variable
    CALL inquire_var_multopt( filename, ncid, field_name_options, id_var, var_name = var_name)
    IF (id_var == -1) CALL crash('no variables for name options "' // TRIM( field_name_options) // '" were found in file "' // TRIM( filename) // '"!')

    ! Check if this variable has the correct type and dimensions
    CALL check_mesh_field_int_2D_b( filename, ncid, var_name, should_have_time = .FALSE.)

    ! Gather data to the master
    IF (par%master) ALLOCATE( d_tot( mesh%nTri))
    CALL gather_to_master_int_1D( d_partial, d_tot)

    ! Inquire length of time dimension
    CALL inquire_dim_multopt( filename, ncid, field_name_options_time, id_dim_time, dim_length = ti)

    ! Write data to the variable
    CALL write_var_master_int_1D( filename, ncid, id_var, d_tot)

    ! Clean up after yourself
    IF (par%master) THEN
      DEALLOCATE( d_tot)
    END IF

    ! Finalise routine path
    CALL finalise_routine( routine_name)

  END SUBROUTINE write_to_field_multopt_mesh_int_2D_b_notime

  SUBROUTINE write_to_field_multopt_mesh_int_2D_c_notime(             mesh, filename, ncid, field_name_options, d_partial)
    ! Write a 2-D data field defined on a mesh to a NetCDF file variable on the same mesh
    ! (Mind you, that's 2-D in the physical sense, so a 1-D array!)
    !
    ! d is stored distributed over the processes

    IMPLICIT NONE

    ! In/output variables:
    TYPE(type_mesh),                     INTENT(IN)    :: mesh
    CHARACTER(LEN=*),                    INTENT(IN)    :: filename
    INTEGER,                             INTENT(IN)    :: ncid
    CHARACTER(LEN=*),                    INTENT(IN)    :: field_name_options
    INTEGER,  DIMENSION(:    ),          INTENT(IN)    :: d_partial

    ! Local variables:
    CHARACTER(LEN=256), PARAMETER                      :: routine_name = 'write_to_field_multopt_mesh_int_2D_c_notime'
    INTEGER                                            :: id_var, id_dim_time, ti
    CHARACTER(LEN=256)                                 :: var_name
    INTEGER,  DIMENSION(:    ), ALLOCATABLE            :: d_tot

    ! Add routine to path
    CALL init_routine( routine_name)

    ! Inquire the variable
    CALL inquire_var_multopt( filename, ncid, field_name_options, id_var, var_name = var_name)
    IF (id_var == -1) CALL crash('no variables for name options "' // TRIM( field_name_options) // '" were found in file "' // TRIM( filename) // '"!')

    ! Check if this variable has the correct type and dimensions
    CALL check_mesh_field_int_2D_c( filename, ncid, var_name, should_have_time = .FALSE.)

    ! Gather data to the master
    IF (par%master) ALLOCATE( d_tot( mesh%nE))
    CALL gather_to_master_int_1D( d_partial, d_tot)

    ! Inquire length of time dimension
    CALL inquire_dim_multopt( filename, ncid, field_name_options_time, id_dim_time, dim_length = ti)

    ! Write data to the variable
    CALL write_var_master_int_1D( filename, ncid, id_var, d_tot)

    ! Clean up after yourself
    IF (par%master) THEN
      DEALLOCATE( d_tot)
    END IF

    ! Finalise routine path
    CALL finalise_routine( routine_name)

  END SUBROUTINE write_to_field_multopt_mesh_int_2D_c_notime

  SUBROUTINE write_to_field_multopt_mesh_dp_2D_notime(                mesh, filename, ncid, field_name_options, d_partial)
    ! Write a 2-D data field defined on a mesh to a NetCDF file variable on the same mesh
    ! (Mind you, that's 2-D in the physical sense, so a 1-D array!)
    !
    ! d is stored distributed over the processes

    IMPLICIT NONE

    ! In/output variables:
    TYPE(type_mesh),                     INTENT(IN)    :: mesh
    CHARACTER(LEN=*),                    INTENT(IN)    :: filename
    INTEGER,                             INTENT(IN)    :: ncid
    CHARACTER(LEN=*),                    INTENT(IN)    :: field_name_options
    REAL(dp), DIMENSION(:    ),          INTENT(IN)    :: d_partial

    ! Local variables:
    CHARACTER(LEN=256), PARAMETER                      :: routine_name = 'write_to_field_multopt_mesh_dp_2D_notime'
    INTEGER                                            :: id_var, id_dim_time, ti
    CHARACTER(LEN=256)                                 :: var_name
    REAL(dp), DIMENSION(:    ), ALLOCATABLE            :: d_tot

    ! Add routine to path
    CALL init_routine( routine_name)

    ! Inquire the variable
    CALL inquire_var_multopt( filename, ncid, field_name_options, id_var, var_name = var_name)
    IF (id_var == -1) CALL crash('no variables for name options "' // TRIM( field_name_options) // '" were found in file "' // TRIM( filename) // '"!')

    ! Check if this variable has the correct type and dimensions
    CALL check_mesh_field_dp_2D( filename, ncid, var_name, should_have_time = .FALSE.)

    ! Gather data to the master
    IF (par%master) ALLOCATE( d_tot( mesh%nV))
    CALL gather_to_master_dp_1D( d_partial, d_tot)

    ! Inquire length of time dimension
    CALL inquire_dim_multopt( filename, ncid, field_name_options_time, id_dim_time, dim_length = ti)

    ! Write data to the variable
    CALL write_var_master_dp_1D( filename, ncid, id_var, d_tot)

    ! Clean up after yourself
    IF (par%master) THEN
      DEALLOCATE( d_tot)
    END IF

    ! Finalise routine path
    CALL finalise_routine( routine_name)

  END SUBROUTINE write_to_field_multopt_mesh_dp_2D_notime

  SUBROUTINE write_to_field_multopt_mesh_dp_2D_b_notime(              mesh, filename, ncid, field_name_options, d_partial)
    ! Write a 2-D data field defined on a mesh to a NetCDF file variable on the same mesh
    ! (Mind you, that's 2-D in the physical sense, so a 1-D array!)
    !
    ! d is stored distributed over the processes

    IMPLICIT NONE

    ! In/output variables:
    TYPE(type_mesh),                     INTENT(IN)    :: mesh
    CHARACTER(LEN=*),                    INTENT(IN)    :: filename
    INTEGER,                             INTENT(IN)    :: ncid
    CHARACTER(LEN=*),                    INTENT(IN)    :: field_name_options
    REAL(dp), DIMENSION(:    ),          INTENT(IN)    :: d_partial

    ! Local variables:
    CHARACTER(LEN=256), PARAMETER                      :: routine_name = 'write_to_field_multopt_mesh_dp_2D_b_notime'
    INTEGER                                            :: id_var, id_dim_time, ti
    CHARACTER(LEN=256)                                 :: var_name
    REAL(dp), DIMENSION(:    ), ALLOCATABLE            :: d_tot

    ! Add routine to path
    CALL init_routine( routine_name)

    ! Inquire the variable
    CALL inquire_var_multopt( filename, ncid, field_name_options, id_var, var_name = var_name)
    IF (id_var == -1) CALL crash('no variables for name options "' // TRIM( field_name_options) // '" were found in file "' // TRIM( filename) // '"!')

    ! Check if this variable has the correct type and dimensions
    CALL check_mesh_field_dp_2D_b( filename, ncid, var_name, should_have_time = .FALSE.)

    ! Gather data to the master
    IF (par%master) ALLOCATE( d_tot( mesh%nTri))
    CALL gather_to_master_dp_1D( d_partial, d_tot)

    ! Inquire length of time dimension
    CALL inquire_dim_multopt( filename, ncid, field_name_options_time, id_dim_time, dim_length = ti)

    ! Write data to the variable
    CALL write_var_master_dp_1D( filename, ncid, id_var, d_tot)

    ! Clean up after yourself
    IF (par%master) THEN
      DEALLOCATE( d_tot)
    END IF

    ! Finalise routine path
    CALL finalise_routine( routine_name)

  END SUBROUTINE write_to_field_multopt_mesh_dp_2D_b_notime

  SUBROUTINE write_to_field_multopt_mesh_dp_2D_c_notime(              mesh, filename, ncid, field_name_options, d_partial)
    ! Write a 2-D data field defined on a mesh to a NetCDF file variable on the same mesh
    ! (Mind you, that's 2-D in the physical sense, so a 1-D array!)
    !
    ! d is stored distributed over the processes

    IMPLICIT NONE

    ! In/output variables:
    TYPE(type_mesh),                     INTENT(IN)    :: mesh
    CHARACTER(LEN=*),                    INTENT(IN)    :: filename
    INTEGER,                             INTENT(IN)    :: ncid
    CHARACTER(LEN=*),                    INTENT(IN)    :: field_name_options
    REAL(dp), DIMENSION(:    ),          INTENT(IN)    :: d_partial

    ! Local variables:
    CHARACTER(LEN=256), PARAMETER                      :: routine_name = 'write_to_field_multopt_mesh_dp_2D_c_notime'
    INTEGER                                            :: id_var, id_dim_time, ti
    CHARACTER(LEN=256)                                 :: var_name
    REAL(dp), DIMENSION(:    ), ALLOCATABLE            :: d_tot

    ! Add routine to path
    CALL init_routine( routine_name)

    ! Inquire the variable
    CALL inquire_var_multopt( filename, ncid, field_name_options, id_var, var_name = var_name)
    IF (id_var == -1) CALL crash('no variables for name options "' // TRIM( field_name_options) // '" were found in file "' // TRIM( filename) // '"!')

    ! Check if this variable has the correct type and dimensions
    CALL check_mesh_field_dp_2D_c( filename, ncid, var_name, should_have_time = .FALSE.)

    ! Gather data to the master
    IF (par%master) ALLOCATE( d_tot( mesh%nE))
    CALL gather_to_master_dp_1D( d_partial, d_tot)

    ! Inquire length of time dimension
    CALL inquire_dim_multopt( filename, ncid, field_name_options_time, id_dim_time, dim_length = ti)

    ! Write data to the variable
    CALL write_var_master_dp_1D( filename, ncid, id_var, d_tot)

    ! Clean up after yourself
    IF (par%master) THEN
      DEALLOCATE( d_tot)
    END IF

    ! Finalise routine path
    CALL finalise_routine( routine_name)

  END SUBROUTINE write_to_field_multopt_mesh_dp_2D_c_notime

  SUBROUTINE write_to_field_multopt_mesh_dp_2D_monthly_notime(        mesh, filename, ncid, field_name_options, d_partial)
    ! Write a 2-D monthly data field defined on a mesh to a NetCDF file variable on the same mesh
    ! (Mind you, that's 2-D monthly in the physical sense, so a 2-D array!)
    !
    ! d is stored distributed over the processes

    IMPLICIT NONE

    ! In/output variables:
    TYPE(type_mesh),                     INTENT(IN)    :: mesh
    CHARACTER(LEN=*),                    INTENT(IN)    :: filename
    INTEGER,                             INTENT(IN)    :: ncid
    CHARACTER(LEN=*),                    INTENT(IN)    :: field_name_options
    REAL(dp), DIMENSION(:,:  ),          INTENT(IN)    :: d_partial

    ! Local variables:
    CHARACTER(LEN=256), PARAMETER                      :: routine_name = 'write_to_field_multopt_mesh_dp_2D_monthly_notime'
    INTEGER                                            :: id_var, id_dim_time, ti
    CHARACTER(LEN=256)                                 :: var_name
    REAL(dp), DIMENSION(:,:  ), ALLOCATABLE            :: d_tot

    ! Add routine to path
    CALL init_routine( routine_name)

    ! Inquire the variable
    CALL inquire_var_multopt( filename, ncid, field_name_options, id_var, var_name = var_name)
    IF (id_var == -1) CALL crash('no variables for name options "' // TRIM( field_name_options) // '" were found in file "' // TRIM( filename) // '"!')

    ! Check if this variable has the correct type and dimensions
    CALL check_mesh_field_dp_2D_monthly( filename, ncid, var_name, should_have_time = .FALSE.)

    ! Gather data to the master
    IF (par%master) ALLOCATE( d_tot( mesh%nV, 12))
    CALL gather_to_master_dp_2D( d_partial, d_tot)

    ! Inquire length of time dimension
    CALL inquire_dim_multopt( filename, ncid, field_name_options_time, id_dim_time, dim_length = ti)

    ! Write data to the variable
    CALL write_var_master_dp_2D( filename, ncid, id_var, d_tot)

    ! Clean up after yourself
    IF (par%master) THEN
      DEALLOCATE( d_tot)
    END IF

    ! Finalise routine path
    CALL finalise_routine( routine_name)

  END SUBROUTINE write_to_field_multopt_mesh_dp_2D_monthly_notime

  SUBROUTINE write_to_field_multopt_mesh_dp_3D_notime(                mesh, filename, ncid, field_name_options, d_partial)
    ! Write a 3-D data field defined on a mesh to a NetCDF file variable on the same mesh
    ! (Mind you, that's 3-D in the physical sense, so a 2-D array!)
    !
    ! d is stored distributed over the processes

    IMPLICIT NONE

    ! In/output variables:
    TYPE(type_mesh),                     INTENT(IN)    :: mesh
    CHARACTER(LEN=*),                    INTENT(IN)    :: filename
    INTEGER,                             INTENT(IN)    :: ncid
    CHARACTER(LEN=*),                    INTENT(IN)    :: field_name_options
    REAL(dp), DIMENSION(:,:  ),          INTENT(IN)    :: d_partial

    ! Local variables:
    CHARACTER(LEN=256), PARAMETER                      :: routine_name = 'write_to_field_multopt_mesh_dp_3D_notime'
    INTEGER                                            :: id_var, id_dim_time, ti
    CHARACTER(LEN=256)                                 :: var_name
    REAL(dp), DIMENSION(:,:  ), ALLOCATABLE            :: d_tot

    ! Add routine to path
    CALL init_routine( routine_name)

    ! Inquire the variable
    CALL inquire_var_multopt( filename, ncid, field_name_options, id_var, var_name = var_name)
    IF (id_var == -1) CALL crash('no variables for name options "' // TRIM( field_name_options) // '" were found in file "' // TRIM( filename) // '"!')

    ! Check if this variable has the correct type and dimensions
    CALL check_mesh_field_dp_3D( filename, ncid, var_name, should_have_time = .FALSE.)

    ! Gather data to the master
    IF (par%master) ALLOCATE( d_tot( mesh%nV, mesh%nz))
    CALL gather_to_master_dp_2D( d_partial, d_tot)

    ! Inquire length of time dimension
    CALL inquire_dim_multopt( filename, ncid, field_name_options_time, id_dim_time, dim_length = ti)

    ! Write data to the variable
    CALL write_var_master_dp_2D( filename, ncid, id_var, d_tot)

    ! Clean up after yourself
    IF (par%master) THEN
      DEALLOCATE( d_tot)
    END IF

    ! Finalise routine path
    CALL finalise_routine( routine_name)

  END SUBROUTINE write_to_field_multopt_mesh_dp_3D_notime

  SUBROUTINE write_to_field_multopt_mesh_dp_3D_b_notime(              mesh, filename, ncid, field_name_options, d_partial)
    ! Write a 3-D data field defined on a mesh to a NetCDF file variable on the same mesh
    ! (Mind you, that's 3-D in the physical sense, so a 2-D array!)
    !
    ! d is stored distributed over the processes

    IMPLICIT NONE

    ! In/output variables:
    TYPE(type_mesh),                     INTENT(IN)    :: mesh
    CHARACTER(LEN=*),                    INTENT(IN)    :: filename
    INTEGER,                             INTENT(IN)    :: ncid
    CHARACTER(LEN=*),                    INTENT(IN)    :: field_name_options
    REAL(dp), DIMENSION(:,:  ),          INTENT(IN)    :: d_partial

    ! Local variables:
    CHARACTER(LEN=256), PARAMETER                      :: routine_name = 'write_to_field_multopt_mesh_dp_3D_b_notime'
    INTEGER                                            :: id_var, id_dim_time, ti
    CHARACTER(LEN=256)                                 :: var_name
    REAL(dp), DIMENSION(:,:  ), ALLOCATABLE            :: d_tot

    ! Add routine to path
    CALL init_routine( routine_name)

    ! Inquire the variable
    CALL inquire_var_multopt( filename, ncid, field_name_options, id_var, var_name = var_name)
    IF (id_var == -1) CALL crash('no variables for name options "' // TRIM( field_name_options) // '" were found in file "' // TRIM( filename) // '"!')

    ! Check if this variable has the correct type and dimensions
    CALL check_mesh_field_dp_3D_b( filename, ncid, var_name, should_have_time = .FALSE.)

    ! Gather data to the master
    IF (par%master) ALLOCATE( d_tot( mesh%nTri, mesh%nz))
    CALL gather_to_master_dp_2D( d_partial, d_tot)

    ! Inquire length of time dimension
    CALL inquire_dim_multopt( filename, ncid, field_name_options_time, id_dim_time, dim_length = ti)

    ! Write data to the variable
    CALL write_var_master_dp_2D( filename, ncid, id_var, d_tot)

    ! Clean up after yourself
    IF (par%master) THEN
      DEALLOCATE( d_tot)
    END IF

    ! Finalise routine path
    CALL finalise_routine( routine_name)

  END SUBROUTINE write_to_field_multopt_mesh_dp_3D_b_notime

  ! Write a scalar variable
  SUBROUTINE write_to_field_multopt_dp_0D( filename, ncid, field_name_options, d)
    ! Write a 0-D data field to a NetCDF file variable
    !
    ! Write to the last time frame of the variable

    IMPLICIT NONE

    ! In/output variables:
    CHARACTER(LEN=*),                    INTENT(IN)    :: filename
    INTEGER,                             INTENT(IN)    :: ncid
    CHARACTER(LEN=*),                    INTENT(IN)    :: field_name_options
    REAL(dp),                            INTENT(IN)    :: d

    ! Local variables:
    CHARACTER(LEN=256), PARAMETER                      :: routine_name = 'write_to_field_multopt_dp_0D'
    INTEGER                                            :: id_var, id_dim_time, ti
    CHARACTER(LEN=256)                                 :: var_name
    INTEGER                                            :: var_type
    INTEGER                                            :: ndims_of_var
    INTEGER, DIMENSION( NF90_MAX_VAR_DIMS)             :: dims_of_var

    ! Add routine to path
    CALL init_routine( routine_name)

    ! Inquire the variable
    CALL inquire_var_multopt( filename, ncid, field_name_options, id_var, var_name = var_name)
    IF (id_var == -1) CALL crash('no variables for name options "' // TRIM( field_name_options) // '" were found in file "' // TRIM( filename) // '"!')

    ! Check if the file has a time dimension and variable
    CALL check_time( filename, ncid)

    ! Inquire variable info
    CALL inquire_var_info( filename, ncid, id_var, var_type = var_type, ndims_of_var = ndims_of_var, dims_of_var = dims_of_var)

    ! Inquire file time dimension
    CALL inquire_dim_multopt( filename, ncid, field_name_options_time, id_dim_time)

    ! Check if the variable has time as a dimension
    IF (ndims_of_var /= 1) CALL crash('variable "' // TRIM( var_name) // '" in file "' // TRIM( filename) // '" has {int_01} dimensions!', int_01 = ndims_of_var)
    IF (.NOT. ANY( dims_of_var == id_dim_time)) CALL crash('variable "' // TRIM( var_name) // '" in file "' // TRIM( filename) // '" does not have time as a dimension!')

    ! Inquire length of time dimension
    CALL inquire_dim_multopt( filename, ncid, field_name_options_time, id_dim_time, dim_length = ti)

    ! Write data to the variable
    CALL write_var_master_dp_1D( filename, ncid, id_var, (/ d /), start = (/ ti /), count = (/ 1 /) )

    ! Finalise routine path
    CALL finalise_routine( routine_name)

  END SUBROUTINE write_to_field_multopt_dp_0D

  ! Write new time value to file
  SUBROUTINE write_time_to_file( filename, ncid, time)
    ! Write new time value to file

    IMPLICIT NONE

    ! In/output variables:
    CHARACTER(LEN=*),                    INTENT(IN)    :: filename
    INTEGER,                             INTENT(IN)    :: ncid
    REAL(dp),                            INTENT(IN)    :: time

    ! Local variables:
    CHARACTER(LEN=256), PARAMETER                      :: routine_name = 'write_time_to_file'
    INTEGER                                            :: id_dim_time
    INTEGER                                            :: id_var_time
    INTEGER                                            :: nt

    ! Add routine to path
    CALL init_routine( routine_name)

    ! Check time dimension and variable
    CALL check_time( filename, ncid)

    ! Determine current length of time dimension in file
    CALL inquire_dim_multopt( filename, ncid, field_name_options_time, id_dim_time, dim_length = nt)

    ! Inquire variable id
    CALL inquire_var_multopt( filename, ncid, field_name_options_time, id_var_time)

    ! Write time
    nt = nt + 1
    CALL write_var_master_dp_1D( filename, ncid, id_var_time, (/ time /), start = (/ nt /), count = (/ 1 /) )

    ! Finalise routine path
    CALL finalise_routine( routine_name)

  END SUBROUTINE write_time_to_file

  ! ===== Set up mesh/grid, time, and field variables in a NetCDF file =====
  ! ========================================================================

  ! Set up x/y-grid and gridded variables
  SUBROUTINE setup_xy_grid_in_netcdf_file( filename, ncid, grid)
    ! Set up a regular x/y-grid in an existing NetCDF file

    IMPLICIT NONE

    ! In/output variables:
    CHARACTER(LEN=*),                    INTENT(IN)    :: filename
    INTEGER,                             INTENT(IN)    :: ncid
    TYPE(type_grid),                     INTENT(IN)    :: grid

    ! Local variables:
    CHARACTER(LEN=256), PARAMETER                      :: routine_name = 'setup_xy_grid_in_netcdf_file'
    INTEGER                                            :: id_dim_x
    INTEGER                                            :: id_dim_y
    INTEGER                                            :: id_var_x
    INTEGER                                            :: id_var_y
    INTEGER                                            :: id_var_lon
    INTEGER                                            :: id_var_lat

    ! Add routine to path
    CALL init_routine( routine_name)

    ! Create x/y dimensions
    CALL create_dimension( filename, ncid, get_first_option_from_list( field_name_options_x), grid%nx, id_dim_x)
    CALL create_dimension( filename, ncid, get_first_option_from_list( field_name_options_y), grid%ny, id_dim_y)

    ! Create and write x/y variables

    ! x
    CALL create_variable( filename, ncid, get_first_option_from_list( field_name_options_x), NF90_DOUBLE, (/ id_dim_x /), id_var_x)
    CALL add_attribute_char( filename, ncid, id_var_x, 'long_name', 'x-coordinate')
    CALL add_attribute_char( filename, ncid, id_var_x, 'units'    , 'm'           )
    CALL write_var_master_dp_1D( filename, ncid, id_var_x, grid%x)

    ! y
    CALL create_variable( filename, ncid, get_first_option_from_list( field_name_options_y), NF90_DOUBLE, (/ id_dim_y /), id_var_y)
    CALL add_attribute_char( filename, ncid, id_var_y, 'long_name', 'y-coordinate')
    CALL add_attribute_char( filename, ncid, id_var_y, 'units'    , 'm'           )
    CALL write_var_master_dp_1D( filename, ncid, id_var_y, grid%y)

    ! lon/lat-coordinates
    IF (ALLOCATED( grid%lon) .OR. ALLOCATED( grid%lat)) THEN

      ! Safety
      IF (.NOT. ALLOCATED( grid%lon)) CALL crash('grid has lat but no lon coordinates!')
      IF (.NOT. ALLOCATED( grid%lat)) CALL crash('grid has lon but no lat coordinates!')

      ! lon
      CALL create_variable( filename, ncid, get_first_option_from_list( field_name_options_lon), NF90_DOUBLE, (/ id_dim_x, id_dim_y /), id_var_lon)
      CALL add_attribute_char( filename, ncid, id_var_lon, 'long_name', 'Longitude')
      CALL add_attribute_char( filename, ncid, id_var_lon, 'units'    , 'degrees east')
      CALL write_var_master_dp_2D( filename, ncid, id_var_lon, grid%lon)

      ! lat
      CALL create_variable( filename, ncid, get_first_option_from_list( field_name_options_lat), NF90_DOUBLE, (/ id_dim_x, id_dim_y /), id_var_lat)
      CALL add_attribute_char( filename, ncid, id_var_lat, 'long_name', 'Latitude')
      CALL add_attribute_char( filename, ncid, id_var_lat, 'units'    , 'degrees north')
      CALL write_var_master_dp_2D( filename, ncid, id_var_lat, grid%lat)

    END IF ! IF (ALLOCATED( grid%lon)) THEN

    ! Finalise routine path
    CALL finalise_routine( routine_name)

  END SUBROUTINE setup_xy_grid_in_netcdf_file

  SUBROUTINE add_field_grid_int_2D(                      filename, ncid, var_name, long_name, units)
    ! Add a 2-D variable to an existing NetCDF file with an x/y-grid

    IMPLICIT NONE

    ! In/output variables:
    CHARACTER(LEN=*),                    INTENT(IN)    :: filename
    INTEGER,                             INTENT(IN)    :: ncid
    CHARACTER(LEN=*),                    INTENT(IN)    :: var_name
    CHARACTER(LEN=*),          OPTIONAL, INTENT(IN)    :: long_name
    CHARACTER(LEN=*),          OPTIONAL, INTENT(IN)    :: units

    ! Local variables:
    CHARACTER(LEN=256), PARAMETER                      :: routine_name = 'add_field_grid_int_2D'
    INTEGER                                            :: id_dim_x, id_dim_y, id_dim_time, id_var

    ! Add routine to path
    CALL init_routine( routine_name)

    ! Check if x,y, and time dimensions and variables are there
    CALL check_x(    filename, ncid)
    CALL check_y(    filename, ncid)
    CALL check_time( filename, ncid)

    ! Inquire dimensions
    CALL inquire_dim_multopt( filename, ncid, field_name_options_x   , id_dim_x   )
    CALL inquire_dim_multopt( filename, ncid, field_name_options_y   , id_dim_y   )
    CALL inquire_dim_multopt( filename, ncid, field_name_options_time, id_dim_time)

    ! Safety
    IF (id_dim_x    == -1) CALL crash('no x dimension could be found in file "' // TRIM( filename) // '"!')
    IF (id_dim_y    == -1) CALL crash('no y dimension could be found in file "' // TRIM( filename) // '"!')
    IF (id_dim_time == -1) CALL crash('no time dimension could be found in file "' // TRIM( filename) // '"!')

    ! Create variable
    CALL create_variable( filename, ncid, var_name, NF90_INT, (/ id_dim_x, id_dim_y, id_dim_time /), id_var)

    ! Add attributes
    IF (PRESENT( long_name)) CALL add_attribute_char( filename, ncid, id_var, 'long_name', long_name)
    IF (PRESENT( units    )) CALL add_attribute_char( filename, ncid, id_var, 'units'    , units    )

    ! Final safety check
    CALL check_xy_grid_field_int_2D( filename, ncid, var_name, should_have_time = .TRUE.)

    ! Finalise routine path
    CALL finalise_routine( routine_name)

  END SUBROUTINE add_field_grid_int_2D

  SUBROUTINE add_field_grid_dp_2D(                       filename, ncid, var_name, long_name, units)
    ! Add a 2-D variable to an existing NetCDF file with an x/y-grid

    IMPLICIT NONE

    ! In/output variables:
    CHARACTER(LEN=*),                    INTENT(IN)    :: filename
    INTEGER,                             INTENT(IN)    :: ncid
    CHARACTER(LEN=*),                    INTENT(IN)    :: var_name
    CHARACTER(LEN=*),          OPTIONAL, INTENT(IN)    :: long_name
    CHARACTER(LEN=*),          OPTIONAL, INTENT(IN)    :: units

    ! Local variables:
    CHARACTER(LEN=256), PARAMETER                      :: routine_name = 'add_field_grid_dp_2D'
    INTEGER                                            :: id_dim_x, id_dim_y, id_dim_time, id_var

    ! Add routine to path
    CALL init_routine( routine_name)

    ! Check if x,y, and time dimensions and variables are there
    CALL check_x(    filename, ncid)
    CALL check_y(    filename, ncid)
    CALL check_time( filename, ncid)

    ! Inquire dimensions
    CALL inquire_dim_multopt( filename, ncid, field_name_options_x   , id_dim_x   )
    CALL inquire_dim_multopt( filename, ncid, field_name_options_y   , id_dim_y   )
    CALL inquire_dim_multopt( filename, ncid, field_name_options_time, id_dim_time)

    ! Safety
    IF (id_dim_x    == -1) CALL crash('no x dimension could be found in file "' // TRIM( filename) // '"!')
    IF (id_dim_y    == -1) CALL crash('no y dimension could be found in file "' // TRIM( filename) // '"!')
    IF (id_dim_time == -1) CALL crash('no time dimension could be found in file "' // TRIM( filename) // '"!')

    ! Create variable
    CALL create_variable( filename, ncid, var_name, NF90_DOUBLE, (/ id_dim_x, id_dim_y, id_dim_time /), id_var)

    ! Add attributes
    IF (PRESENT( long_name)) CALL add_attribute_char( filename, ncid, id_var, 'long_name', long_name)
    IF (PRESENT( units    )) CALL add_attribute_char( filename, ncid, id_var, 'units'    , units    )

    ! Final safety check
    CALL check_xy_grid_field_dp_2D( filename, ncid, var_name, should_have_time = .TRUE.)

    ! Finalise routine path
    CALL finalise_routine( routine_name)

  END SUBROUTINE add_field_grid_dp_2D

  SUBROUTINE add_field_grid_dp_2D_monthly(               filename, ncid, var_name, long_name, units)
    ! Add a 2-D monthly variable to an existing NetCDF file with an x/y-grid

    IMPLICIT NONE

    ! In/output variables:
    CHARACTER(LEN=*),                    INTENT(IN)    :: filename
    INTEGER,                             INTENT(IN)    :: ncid
    CHARACTER(LEN=*),                    INTENT(IN)    :: var_name
    CHARACTER(LEN=*),          OPTIONAL, INTENT(IN)    :: long_name
    CHARACTER(LEN=*),          OPTIONAL, INTENT(IN)    :: units

    ! Local variables:
    CHARACTER(LEN=256), PARAMETER                      :: routine_name = 'add_field_grid_dp_2D_monthly'
    INTEGER                                            :: id_dim_x, id_dim_y, id_dim_month, id_dim_time, id_var

    ! Add routine to path
    CALL init_routine( routine_name)

    ! Check if x,y, and time dimensions and variables are there
    CALL check_x(     filename, ncid)
    CALL check_y(     filename, ncid)
    CALL check_month( filename, ncid)
    CALL check_time(  filename, ncid)

    ! Inquire dimensions
    CALL inquire_dim_multopt( filename, ncid, field_name_options_x    , id_dim_x    )
    CALL inquire_dim_multopt( filename, ncid, field_name_options_y    , id_dim_y    )
    CALL inquire_dim_multopt( filename, ncid, field_name_options_month, id_dim_month)
    CALL inquire_dim_multopt( filename, ncid, field_name_options_time , id_dim_time )

    ! Safety
    IF (id_dim_x     == -1) CALL crash('no x dimension could be found in file "' // TRIM( filename) // '"!')
    IF (id_dim_y     == -1) CALL crash('no y dimension could be found in file "' // TRIM( filename) // '"!')
    IF (id_dim_month == -1) CALL crash('no month dimension could be found in file "' // TRIM( filename) // '"!')
    IF (id_dim_time  == -1) CALL crash('no time dimension could be found in file "' // TRIM( filename) // '"!')

    ! Create variable
    CALL create_variable( filename, ncid, var_name, NF90_DOUBLE, (/ id_dim_x, id_dim_y, id_dim_month, id_dim_time /), id_var)

    ! Add attributes
    IF (PRESENT( long_name)) CALL add_attribute_char( filename, ncid, id_var, 'long_name', long_name)
    IF (PRESENT( units    )) CALL add_attribute_char( filename, ncid, id_var, 'units'    , units    )

    ! Final safety check
    CALL check_xy_grid_field_dp_2D_monthly( filename, ncid, var_name, should_have_time = .TRUE.)

    ! Finalise routine path
    CALL finalise_routine( routine_name)

  END SUBROUTINE add_field_grid_dp_2D_monthly

  SUBROUTINE add_field_grid_dp_3D(                       filename, ncid, var_name, long_name, units)
    ! Add a 3-D variable to an existing NetCDF file with an x/y-grid

    IMPLICIT NONE

    ! In/output variables:
    CHARACTER(LEN=*),                    INTENT(IN)    :: filename
    INTEGER,                             INTENT(IN)    :: ncid
    CHARACTER(LEN=*),                    INTENT(IN)    :: var_name
    CHARACTER(LEN=*),          OPTIONAL, INTENT(IN)    :: long_name
    CHARACTER(LEN=*),          OPTIONAL, INTENT(IN)    :: units

    ! Local variables:
    CHARACTER(LEN=256), PARAMETER                      :: routine_name = 'add_field_grid_dp_3D'
    INTEGER                                            :: id_dim_x, id_dim_y, id_dim_zeta, id_dim_time, id_var

    ! Add routine to path
    CALL init_routine( routine_name)

    ! Check if x,y, and time dimensions and variables are there
    CALL check_x(    filename, ncid)
    CALL check_y(    filename, ncid)
    CALL check_zeta( filename, ncid)
    CALL check_time( filename, ncid)

    ! Inquire dimensions
    CALL inquire_dim_multopt( filename, ncid, field_name_options_x   , id_dim_x   )
    CALL inquire_dim_multopt( filename, ncid, field_name_options_y   , id_dim_y   )
    CALL inquire_dim_multopt( filename, ncid, field_name_options_zeta, id_dim_zeta)
    CALL inquire_dim_multopt( filename, ncid, field_name_options_time, id_dim_time)

    ! Safety
    IF (id_dim_x    == -1) CALL crash('no x dimension could be found in file "' // TRIM( filename) // '"!')
    IF (id_dim_y    == -1) CALL crash('no y dimension could be found in file "' // TRIM( filename) // '"!')
    IF (id_dim_zeta == -1) CALL crash('no zeta dimension could be found in file "' // TRIM( filename) // '"!')
    IF (id_dim_time == -1) CALL crash('no time dimension could be found in file "' // TRIM( filename) // '"!')

    ! Create variable
    CALL create_variable( filename, ncid, var_name, NF90_DOUBLE, (/ id_dim_x, id_dim_y, id_dim_zeta, id_dim_time /), id_var)

    ! Add attributes
    IF (PRESENT( long_name)) CALL add_attribute_char( filename, ncid, id_var, 'long_name', long_name)
    IF (PRESENT( units    )) CALL add_attribute_char( filename, ncid, id_var, 'units'    , units    )

    ! Final safety check
    CALL check_xy_grid_field_dp_3D( filename, ncid, var_name, should_have_time = .TRUE.)

    ! Finalise routine path
    CALL finalise_routine( routine_name)

  END SUBROUTINE add_field_grid_dp_3D

  SUBROUTINE add_field_grid_int_2D_notime(               filename, ncid, var_name, long_name, units)
    ! Add a 2-D variable to an existing NetCDF file with an x/y-grid

    IMPLICIT NONE

    ! In/output variables:
    CHARACTER(LEN=*),                    INTENT(IN)    :: filename
    INTEGER,                             INTENT(IN)    :: ncid
    CHARACTER(LEN=*),                    INTENT(IN)    :: var_name
    CHARACTER(LEN=*),          OPTIONAL, INTENT(IN)    :: long_name
    CHARACTER(LEN=*),          OPTIONAL, INTENT(IN)    :: units

    ! Local variables:
    CHARACTER(LEN=256), PARAMETER                      :: routine_name = 'add_field_grid_int_2D_notime'
    INTEGER                                            :: id_dim_x, id_dim_y, id_var

    ! Add routine to path
    CALL init_routine( routine_name)

    ! Check if x,y dimensions and variables are there
    CALL check_x( filename, ncid)
    CALL check_y( filename, ncid)

    ! Inquire dimensions
    CALL inquire_dim_multopt( filename, ncid, field_name_options_x, id_dim_x)
    CALL inquire_dim_multopt( filename, ncid, field_name_options_y, id_dim_y)

    ! Safety
    IF (id_dim_x == -1) CALL crash('no x dimension could be found in file "' // TRIM( filename) // '"!')
    IF (id_dim_y == -1) CALL crash('no y dimension could be found in file "' // TRIM( filename) // '"!')

    ! Create variable
    CALL create_variable( filename, ncid, var_name, NF90_INT, (/ id_dim_x, id_dim_y /), id_var)

    ! Add attributes
    IF (PRESENT( long_name)) CALL add_attribute_char( filename, ncid, id_var, 'long_name', long_name)
    IF (PRESENT( units    )) CALL add_attribute_char( filename, ncid, id_var, 'units'    , units    )

    ! Final safety check
    CALL check_xy_grid_field_int_2D( filename, ncid, var_name, should_have_time = .FALSE.)

    ! Finalise routine path
    CALL finalise_routine( routine_name)

  END SUBROUTINE add_field_grid_int_2D_notime

  SUBROUTINE add_field_grid_dp_2D_notime(                filename, ncid, var_name, long_name, units)
    ! Add a 2-D variable to an existing NetCDF file with an x/y-grid

    IMPLICIT NONE

    ! In/output variables:
    CHARACTER(LEN=*),                    INTENT(IN)    :: filename
    INTEGER,                             INTENT(IN)    :: ncid
    CHARACTER(LEN=*),                    INTENT(IN)    :: var_name
    CHARACTER(LEN=*),          OPTIONAL, INTENT(IN)    :: long_name
    CHARACTER(LEN=*),          OPTIONAL, INTENT(IN)    :: units

    ! Local variables:
    CHARACTER(LEN=256), PARAMETER                      :: routine_name = 'add_field_grid_dp_2D_notime'
    INTEGER                                            :: id_dim_x, id_dim_y, id_var

    ! Add routine to path
    CALL init_routine( routine_name)

    ! Check if x,y, and time dimensions and variables are there
    CALL check_x( filename, ncid)
    CALL check_y( filename, ncid)

    ! Inquire dimensions
    CALL inquire_dim_multopt( filename, ncid, field_name_options_x, id_dim_x)
    CALL inquire_dim_multopt( filename, ncid, field_name_options_y, id_dim_y)

    ! Safety
    IF (id_dim_x == -1) CALL crash('no x dimension could be found in file "' // TRIM( filename) // '"!')
    IF (id_dim_y == -1) CALL crash('no y dimension could be found in file "' // TRIM( filename) // '"!')

    ! Create variable
    CALL create_variable( filename, ncid, var_name, NF90_DOUBLE, (/ id_dim_x, id_dim_y /), id_var)

    ! Add attributes
    IF (PRESENT( long_name)) CALL add_attribute_char( filename, ncid, id_var, 'long_name', long_name)
    IF (PRESENT( units    )) CALL add_attribute_char( filename, ncid, id_var, 'units'    , units    )

    ! Final safety check
    CALL check_xy_grid_field_dp_2D( filename, ncid, var_name, should_have_time = .FALSE.)

    ! Finalise routine path
    CALL finalise_routine( routine_name)

  END SUBROUTINE add_field_grid_dp_2D_notime

  SUBROUTINE add_field_grid_dp_2D_monthly_notime(        filename, ncid, var_name, long_name, units)
    ! Add a 2-D monthly variable to an existing NetCDF file with an x/y-grid

    IMPLICIT NONE

    ! In/output variables:
    CHARACTER(LEN=*),                    INTENT(IN)    :: filename
    INTEGER,                             INTENT(IN)    :: ncid
    CHARACTER(LEN=*),                    INTENT(IN)    :: var_name
    CHARACTER(LEN=*),          OPTIONAL, INTENT(IN)    :: long_name
    CHARACTER(LEN=*),          OPTIONAL, INTENT(IN)    :: units

    ! Local variables:
    CHARACTER(LEN=256), PARAMETER                      :: routine_name = 'add_field_grid_dp_2D_monthly_notime'
    INTEGER                                            :: id_dim_x, id_dim_y, id_dim_month, id_var

    ! Add routine to path
    CALL init_routine( routine_name)

    ! Check if x,y, and time dimensions and variables are there
    CALL check_x(     filename, ncid)
    CALL check_y(     filename, ncid)
    CALL check_month( filename, ncid)

    ! Inquire dimensions
    CALL inquire_dim_multopt( filename, ncid, field_name_options_x    , id_dim_x    )
    CALL inquire_dim_multopt( filename, ncid, field_name_options_y    , id_dim_y    )
    CALL inquire_dim_multopt( filename, ncid, field_name_options_month, id_dim_month)

    ! Safety
    IF (id_dim_x     == -1) CALL crash('no x dimension could be found in file "' // TRIM( filename) // '"!')
    IF (id_dim_y     == -1) CALL crash('no y dimension could be found in file "' // TRIM( filename) // '"!')
    IF (id_dim_month == -1) CALL crash('no month dimension could be found in file "' // TRIM( filename) // '"!')

    ! Create variable
    CALL create_variable( filename, ncid, var_name, NF90_DOUBLE, (/ id_dim_x, id_dim_y, id_dim_month /), id_var)

    ! Add attributes
    IF (PRESENT( long_name)) CALL add_attribute_char( filename, ncid, id_var, 'long_name', long_name)
    IF (PRESENT( units    )) CALL add_attribute_char( filename, ncid, id_var, 'units'    , units    )

    ! Final safety check
    CALL check_xy_grid_field_dp_2D_monthly( filename, ncid, var_name, should_have_time = .FALSE.)

    ! Finalise routine path
    CALL finalise_routine( routine_name)

  END SUBROUTINE add_field_grid_dp_2D_monthly_notime

  SUBROUTINE add_field_grid_dp_3D_notime(                filename, ncid, var_name, long_name, units)
    ! Add a 3-D variable to an existing NetCDF file with an x/y-grid

    IMPLICIT NONE

    ! In/output variables:
    CHARACTER(LEN=*),                    INTENT(IN)    :: filename
    INTEGER,                             INTENT(IN)    :: ncid
    CHARACTER(LEN=*),                    INTENT(IN)    :: var_name
    CHARACTER(LEN=*),          OPTIONAL, INTENT(IN)    :: long_name
    CHARACTER(LEN=*),          OPTIONAL, INTENT(IN)    :: units

    ! Local variables:
    CHARACTER(LEN=256), PARAMETER                      :: routine_name = 'add_field_grid_dp_3D_notime'
    INTEGER                                            :: id_dim_x, id_dim_y, id_dim_zeta, id_var

    ! Add routine to path
    CALL init_routine( routine_name)

    ! Check if x,y, and time dimensions and variables are there
    CALL check_x(    filename, ncid)
    CALL check_y(    filename, ncid)
    CALL check_zeta( filename, ncid)

    ! Inquire dimensions
    CALL inquire_dim_multopt( filename, ncid, field_name_options_x   , id_dim_x   )
    CALL inquire_dim_multopt( filename, ncid, field_name_options_y   , id_dim_y   )
    CALL inquire_dim_multopt( filename, ncid, field_name_options_zeta, id_dim_zeta)

    ! Safety
    IF (id_dim_x    == -1) CALL crash('no x dimension could be found in file "' // TRIM( filename) // '"!')
    IF (id_dim_y    == -1) CALL crash('no y dimension could be found in file "' // TRIM( filename) // '"!')
    IF (id_dim_zeta == -1) CALL crash('no zeta dimension could be found in file "' // TRIM( filename) // '"!')

    ! Create variable
    CALL create_variable( filename, ncid, var_name, NF90_DOUBLE, (/ id_dim_x, id_dim_y, id_dim_zeta /), id_var)

    ! Add attributes
    IF (PRESENT( long_name)) CALL add_attribute_char( filename, ncid, id_var, 'long_name', long_name)
    IF (PRESENT( units    )) CALL add_attribute_char( filename, ncid, id_var, 'units'    , units    )

    ! Final safety check
    CALL check_xy_grid_field_dp_3D( filename, ncid, var_name, should_have_time = .FALSE.)

    ! Finalise routine path
    CALL finalise_routine( routine_name)

  END SUBROUTINE add_field_grid_dp_3D_notime

  ! Set up lon/lat-grid and gridded variables
  SUBROUTINE setup_lonlat_grid_in_netcdf_file( filename, ncid, grid)
    ! Set up a regular lon/lat-grid in an existing NetCDF file

    IMPLICIT NONE

    ! In/output variables:
    CHARACTER(LEN=*),                    INTENT(IN)    :: filename
    INTEGER,                             INTENT(IN)    :: ncid
    TYPE(type_grid_lonlat),              INTENT(IN)    :: grid

    ! Local variables:
    CHARACTER(LEN=256), PARAMETER                      :: routine_name = 'setup_lonlat_grid_in_netcdf_file'
    INTEGER                                            :: id_dim_lon
    INTEGER                                            :: id_dim_lat
    INTEGER                                            :: id_var_lon
    INTEGER                                            :: id_var_lat

    ! Add routine to path
    CALL init_routine( routine_name)

    ! Create lon/lat dimensions
    CALL create_dimension( filename, ncid, get_first_option_from_list( field_name_options_lon), grid%nlon, id_dim_lon)
    CALL create_dimension( filename, ncid, get_first_option_from_list( field_name_options_lat), grid%nlat, id_dim_lat)

    ! Create and write lon/lat variables

    ! lon
    CALL create_variable( filename, ncid, get_first_option_from_list( field_name_options_lon), NF90_DOUBLE, (/ id_dim_lon /), id_var_lon)
    CALL add_attribute_char( filename, ncid, id_var_lon, 'long_name', 'Longitude')
    CALL add_attribute_char( filename, ncid, id_var_lon, 'units'    , 'degrees east')
    CALL write_var_master_dp_1D( filename, ncid, id_var_lon, grid%lon)

    ! lat
    CALL create_variable( filename, ncid, get_first_option_from_list( field_name_options_lat), NF90_DOUBLE, (/ id_dim_lat /), id_var_lat)
    CALL add_attribute_char( filename, ncid, id_var_lat, 'long_name', 'Latitude')
    CALL add_attribute_char( filename, ncid, id_var_lat, 'units'    , 'degrees north')
    CALL write_var_master_dp_1D( filename, ncid, id_var_lat, grid%lat)

    ! Finalise routine path
    CALL finalise_routine( routine_name)

  END SUBROUTINE setup_lonlat_grid_in_netcdf_file

  SUBROUTINE add_field_lonlat_grid_int_2D(               filename, ncid, var_name, long_name, units)
    ! Add a 2-D variable to an existing NetCDF file with a lon/lat-grid

    IMPLICIT NONE

    ! In/output variables:
    CHARACTER(LEN=*),                    INTENT(IN)    :: filename
    INTEGER,                             INTENT(IN)    :: ncid
    CHARACTER(LEN=*),                    INTENT(IN)    :: var_name
    CHARACTER(LEN=*),          OPTIONAL, INTENT(IN)    :: long_name
    CHARACTER(LEN=*),          OPTIONAL, INTENT(IN)    :: units

    ! Local variables:
    CHARACTER(LEN=256), PARAMETER                      :: routine_name = 'add_field_lonlat_grid_int_2D'
    INTEGER                                            :: id_dim_lon, id_dim_lat, id_dim_time, id_var

    ! Add routine to path
    CALL init_routine( routine_name)

    ! Check if lon, lat, and time dimensions and variables are there
    CALL check_lon(  filename, ncid)
    CALL check_lat(  filename, ncid)
    CALL check_time( filename, ncid)

    ! Inquire dimensions
    CALL inquire_dim_multopt( filename, ncid, field_name_options_lon , id_dim_lon )
    CALL inquire_dim_multopt( filename, ncid, field_name_options_lat , id_dim_lat )
    CALL inquire_dim_multopt( filename, ncid, field_name_options_time, id_dim_time)

    ! Safety
    IF (id_dim_lon  == -1) CALL crash('no lon dimension could be found in file "' // TRIM( filename) // '"!')
    IF (id_dim_lat  == -1) CALL crash('no lat dimension could be found in file "' // TRIM( filename) // '"!')
    IF (id_dim_time == -1) CALL crash('no time dimension could be found in file "' // TRIM( filename) // '"!')

    ! Create variable
    CALL create_variable( filename, ncid, var_name, NF90_INT, (/ id_dim_lon, id_dim_lat, id_dim_time /), id_var)

    ! Add attributes
    IF (PRESENT( long_name)) CALL add_attribute_char( filename, ncid, id_var, 'long_name', long_name)
    IF (PRESENT( units    )) CALL add_attribute_char( filename, ncid, id_var, 'units'    , units    )

    ! Final safety check
    CALL check_lonlat_grid_field_int_2D( filename, ncid, var_name, should_have_time = .TRUE.)

    ! Finalise routine path
    CALL finalise_routine( routine_name)

  END SUBROUTINE add_field_lonlat_grid_int_2D

  SUBROUTINE add_field_lonlat_grid_dp_2D(                filename, ncid, var_name, long_name, units)
    ! Add a 2-D variable to an existing NetCDF file with a lon/lat-grid

    IMPLICIT NONE

    ! In/output variables:
    CHARACTER(LEN=*),                    INTENT(IN)    :: filename
    INTEGER,                             INTENT(IN)    :: ncid
    CHARACTER(LEN=*),                    INTENT(IN)    :: var_name
    CHARACTER(LEN=*),          OPTIONAL, INTENT(IN)    :: long_name
    CHARACTER(LEN=*),          OPTIONAL, INTENT(IN)    :: units

    ! Local variables:
    CHARACTER(LEN=256), PARAMETER                      :: routine_name = 'add_field_lonlat_grid_dp_2D'
    INTEGER                                            :: id_dim_lon, id_dim_lat, id_dim_time, id_var

    ! Add routine to path
    CALL init_routine( routine_name)

    ! Check if lon, lat, and time dimensions and variables are there
    CALL check_lon(  filename, ncid)
    CALL check_lat(  filename, ncid)
    CALL check_time( filename, ncid)

    ! Inquire dimensions
    CALL inquire_dim_multopt( filename, ncid, field_name_options_lon , id_dim_lon )
    CALL inquire_dim_multopt( filename, ncid, field_name_options_lat , id_dim_lat )
    CALL inquire_dim_multopt( filename, ncid, field_name_options_time, id_dim_time)

    ! Safety
    IF (id_dim_lon  == -1) CALL crash('no lon dimension could be found in file "' // TRIM( filename) // '"!')
    IF (id_dim_lat  == -1) CALL crash('no lat dimension could be found in file "' // TRIM( filename) // '"!')
    IF (id_dim_time == -1) CALL crash('no time dimension could be found in file "' // TRIM( filename) // '"!')

    ! Create variable
    CALL create_variable( filename, ncid, var_name, NF90_FLOAT, (/ id_dim_lon, id_dim_lat, id_dim_time /), id_var)

    ! Add attributes
    IF (PRESENT( long_name)) CALL add_attribute_char( filename, ncid, id_var, 'long_name', long_name)
    IF (PRESENT( units    )) CALL add_attribute_char( filename, ncid, id_var, 'units'    , units    )

    ! Final safety check
    CALL check_lonlat_grid_field_dp_2D( filename, ncid, var_name, should_have_time = .TRUE.)

    ! Finalise routine path
    CALL finalise_routine( routine_name)

  END SUBROUTINE add_field_lonlat_grid_dp_2D

  SUBROUTINE add_field_lonlat_grid_dp_2D_monthly(        filename, ncid, var_name, long_name, units)
    ! Add a 2-D monthly variable to an existing NetCDF file with a lon/lat-grid

    IMPLICIT NONE

    ! In/output variables:
    CHARACTER(LEN=*),                    INTENT(IN)    :: filename
    INTEGER,                             INTENT(IN)    :: ncid
    CHARACTER(LEN=*),                    INTENT(IN)    :: var_name
    CHARACTER(LEN=*),          OPTIONAL, INTENT(IN)    :: long_name
    CHARACTER(LEN=*),          OPTIONAL, INTENT(IN)    :: units

    ! Local variables:
    CHARACTER(LEN=256), PARAMETER                      :: routine_name = 'add_field_lonlat_grid_dp_2D_monthly'
    INTEGER                                            :: id_dim_lon, id_dim_lat, id_dim_month, id_dim_time, id_var

    ! Add routine to path
    CALL init_routine( routine_name)

    ! Check if lon, lat, and time dimensions and variables are there
    CALL check_lon(   filename, ncid)
    CALL check_lat(   filename, ncid)
    CALL check_month( filename, ncid)
    CALL check_time(  filename, ncid)

    ! Inquire dimensions
    CALL inquire_dim_multopt( filename, ncid, field_name_options_lon  , id_dim_lon  )
    CALL inquire_dim_multopt( filename, ncid, field_name_options_lat  , id_dim_lat  )
    CALL inquire_dim_multopt( filename, ncid, field_name_options_month, id_dim_month)
    CALL inquire_dim_multopt( filename, ncid, field_name_options_time , id_dim_time )

    ! Safety
    IF (id_dim_lon   == -1) CALL crash('no lon dimension could be found in file "' // TRIM( filename) // '"!')
    IF (id_dim_lat   == -1) CALL crash('no lat dimension could be found in file "' // TRIM( filename) // '"!')
    IF (id_dim_month == -1) CALL crash('no month dimension could be found in file "' // TRIM( filename) // '"!')
    IF (id_dim_time  == -1) CALL crash('no time dimension could be found in file "' // TRIM( filename) // '"!')

    ! Create variable
    CALL create_variable( filename, ncid, var_name, NF90_FLOAT, (/ id_dim_lon, id_dim_lat, id_dim_month, id_dim_time /), id_var)

    ! Add attributes
    IF (PRESENT( long_name)) CALL add_attribute_char( filename, ncid, id_var, 'long_name', long_name)
    IF (PRESENT( units    )) CALL add_attribute_char( filename, ncid, id_var, 'units'    , units    )

    ! Final safety check
    CALL check_lonlat_grid_field_dp_2D_monthly( filename, ncid, var_name, should_have_time = .TRUE.)

    ! Finalise routine path
    CALL finalise_routine( routine_name)

  END SUBROUTINE add_field_lonlat_grid_dp_2D_monthly

  SUBROUTINE add_field_lonlat_grid_dp_3D(                filename, ncid, var_name, long_name, units)
    ! Add a 2-D monthly variable to an existing NetCDF file with a lon/lat-grid

    IMPLICIT NONE

    ! In/output variables:
    CHARACTER(LEN=*),                    INTENT(IN)    :: filename
    INTEGER,                             INTENT(IN)    :: ncid
    CHARACTER(LEN=*),                    INTENT(IN)    :: var_name
    CHARACTER(LEN=*),          OPTIONAL, INTENT(IN)    :: long_name
    CHARACTER(LEN=*),          OPTIONAL, INTENT(IN)    :: units

    ! Local variables:
    CHARACTER(LEN=256), PARAMETER                      :: routine_name = 'add_field_lonlat_grid_dp_3D'
    INTEGER                                            :: id_dim_lon, id_dim_lat, id_dim_zeta, id_dim_time, id_var

    ! Add routine to path
    CALL init_routine( routine_name)

    ! Check if lon, lat, and time dimensions and variables are there
    CALL check_lon(  filename, ncid)
    CALL check_lat(  filename, ncid)
    CALL check_zeta( filename, ncid)
    CALL check_time( filename, ncid)

    ! Inquire dimensions
    CALL inquire_dim_multopt( filename, ncid, field_name_options_lon , id_dim_lon )
    CALL inquire_dim_multopt( filename, ncid, field_name_options_lat , id_dim_lat )
    CALL inquire_dim_multopt( filename, ncid, field_name_options_zeta, id_dim_zeta)
    CALL inquire_dim_multopt( filename, ncid, field_name_options_time, id_dim_time)

    ! Safety
    IF (id_dim_lon  == -1) CALL crash('no lon dimension could be found in file "' // TRIM( filename) // '"!')
    IF (id_dim_lat  == -1) CALL crash('no lat dimension could be found in file "' // TRIM( filename) // '"!')
    IF (id_dim_zeta == -1) CALL crash('no zeta dimension could be found in file "' // TRIM( filename) // '"!')
    IF (id_dim_time == -1) CALL crash('no time dimension could be found in file "' // TRIM( filename) // '"!')

    ! Create variable
    CALL create_variable( filename, ncid, var_name, NF90_FLOAT, (/ id_dim_lon, id_dim_lat, id_dim_zeta, id_dim_time /), id_var)

    ! Add attributes
    IF (PRESENT( long_name)) CALL add_attribute_char( filename, ncid, id_var, 'long_name', long_name)
    IF (PRESENT( units    )) CALL add_attribute_char( filename, ncid, id_var, 'units'    , units    )

    ! Final safety check
    CALL check_lonlat_grid_field_dp_3D( filename, ncid, var_name, should_have_time = .TRUE.)

    ! Finalise routine path
    CALL finalise_routine( routine_name)

  END SUBROUTINE add_field_lonlat_grid_dp_3D

  SUBROUTINE add_field_lonlat_grid_int_2D_notime(        filename, ncid, var_name, long_name, units)
    ! Add a 2-D variable to an existing NetCDF file with a lon/lat-grid

    IMPLICIT NONE

    ! In/output variables:
    CHARACTER(LEN=*),                    INTENT(IN)    :: filename
    INTEGER,                             INTENT(IN)    :: ncid
    CHARACTER(LEN=*),                    INTENT(IN)    :: var_name
    CHARACTER(LEN=*),          OPTIONAL, INTENT(IN)    :: long_name
    CHARACTER(LEN=*),          OPTIONAL, INTENT(IN)    :: units

    ! Local variables:
    CHARACTER(LEN=256), PARAMETER                      :: routine_name = 'add_field_lonlat_grid_int_2D_notime'
    INTEGER                                            :: id_dim_lon, id_dim_lat, id_var

    ! Add routine to path
    CALL init_routine( routine_name)

    ! Check if lon, lat, and time dimensions and variables are there
    CALL check_lon(  filename, ncid)
    CALL check_lat(  filename, ncid)

    ! Inquire dimensions
    CALL inquire_dim_multopt( filename, ncid, field_name_options_lon , id_dim_lon )
    CALL inquire_dim_multopt( filename, ncid, field_name_options_lat , id_dim_lat )

    ! Safety
    IF (id_dim_lon  == -1) CALL crash('no lon dimension could be found in file "' // TRIM( filename) // '"!')
    IF (id_dim_lat  == -1) CALL crash('no lat dimension could be found in file "' // TRIM( filename) // '"!')

    ! Create variable
    CALL create_variable( filename, ncid, var_name, NF90_INT, (/ id_dim_lon, id_dim_lat /), id_var)

    ! Add attributes
    IF (PRESENT( long_name)) CALL add_attribute_char( filename, ncid, id_var, 'long_name', long_name)
    IF (PRESENT( units    )) CALL add_attribute_char( filename, ncid, id_var, 'units'    , units    )

    ! Final safety check
    CALL check_lonlat_grid_field_int_2D( filename, ncid, var_name, should_have_time = .FALSE.)

    ! Finalise routine path
    CALL finalise_routine( routine_name)

  END SUBROUTINE add_field_lonlat_grid_int_2D_notime

  SUBROUTINE add_field_lonlat_grid_dp_2D_notime(         filename, ncid, var_name, long_name, units)
    ! Add a 2-D variable to an existing NetCDF file with a lon/lat-grid

    IMPLICIT NONE

    ! In/output variables:
    CHARACTER(LEN=*),                    INTENT(IN)    :: filename
    INTEGER,                             INTENT(IN)    :: ncid
    CHARACTER(LEN=*),                    INTENT(IN)    :: var_name
    CHARACTER(LEN=*),          OPTIONAL, INTENT(IN)    :: long_name
    CHARACTER(LEN=*),          OPTIONAL, INTENT(IN)    :: units

    ! Local variables:
    CHARACTER(LEN=256), PARAMETER                      :: routine_name = 'add_field_lonlat_grid_dp_2D_notime'
    INTEGER                                            :: id_dim_lon, id_dim_lat, id_var

    ! Add routine to path
    CALL init_routine( routine_name)

    ! Check if lon, lat, and time dimensions and variables are there
    CALL check_lon(  filename, ncid)
    CALL check_lat(  filename, ncid)

    ! Inquire dimensions
    CALL inquire_dim_multopt( filename, ncid, field_name_options_lon , id_dim_lon )
    CALL inquire_dim_multopt( filename, ncid, field_name_options_lat , id_dim_lat )

    ! Safety
    IF (id_dim_lon  == -1) CALL crash('no lon dimension could be found in file "' // TRIM( filename) // '"!')
    IF (id_dim_lat  == -1) CALL crash('no lat dimension could be found in file "' // TRIM( filename) // '"!')

    ! Create variable
    CALL create_variable( filename, ncid, var_name, NF90_FLOAT, (/ id_dim_lon, id_dim_lat /), id_var)

    ! Add attributes
    IF (PRESENT( long_name)) CALL add_attribute_char( filename, ncid, id_var, 'long_name', long_name)
    IF (PRESENT( units    )) CALL add_attribute_char( filename, ncid, id_var, 'units'    , units    )

    ! Final safety check
    CALL check_lonlat_grid_field_dp_2D( filename, ncid, var_name, should_have_time = .FALSE.)

    ! Finalise routine path
    CALL finalise_routine( routine_name)

  END SUBROUTINE add_field_lonlat_grid_dp_2D_notime

  SUBROUTINE add_field_lonlat_grid_dp_2D_monthly_notime( filename, ncid, var_name, long_name, units)
    ! Add a 2-D monthly variable to an existing NetCDF file with a lon/lat-grid

    IMPLICIT NONE

    ! In/output variables:
    CHARACTER(LEN=*),                    INTENT(IN)    :: filename
    INTEGER,                             INTENT(IN)    :: ncid
    CHARACTER(LEN=*),                    INTENT(IN)    :: var_name
    CHARACTER(LEN=*),          OPTIONAL, INTENT(IN)    :: long_name
    CHARACTER(LEN=*),          OPTIONAL, INTENT(IN)    :: units

    ! Local variables:
    CHARACTER(LEN=256), PARAMETER                      :: routine_name = 'add_field_lonlat_grid_dp_2D_monthly_notime'
    INTEGER                                            :: id_dim_lon, id_dim_lat, id_dim_month, id_var

    ! Add routine to path
    CALL init_routine( routine_name)

    ! Check if lon, lat, and time dimensions and variables are there
    CALL check_lon(   filename, ncid)
    CALL check_lat(   filename, ncid)
    CALL check_month( filename, ncid)

    ! Inquire dimensions
    CALL inquire_dim_multopt( filename, ncid, field_name_options_lon  , id_dim_lon  )
    CALL inquire_dim_multopt( filename, ncid, field_name_options_lat  , id_dim_lat  )
    CALL inquire_dim_multopt( filename, ncid, field_name_options_month, id_dim_month)

    ! Safety
    IF (id_dim_lon   == -1) CALL crash('no lon dimension could be found in file "' // TRIM( filename) // '"!')
    IF (id_dim_lat   == -1) CALL crash('no lat dimension could be found in file "' // TRIM( filename) // '"!')
    IF (id_dim_month == -1) CALL crash('no month dimension could be found in file "' // TRIM( filename) // '"!')

    ! Create variable
    CALL create_variable( filename, ncid, var_name, NF90_FLOAT, (/ id_dim_lon, id_dim_lat, id_dim_month /), id_var)

    ! Add attributes
    IF (PRESENT( long_name)) CALL add_attribute_char( filename, ncid, id_var, 'long_name', long_name)
    IF (PRESENT( units    )) CALL add_attribute_char( filename, ncid, id_var, 'units'    , units    )

    ! Final safety check
    CALL check_lonlat_grid_field_dp_2D_monthly( filename, ncid, var_name, should_have_time = .FALSE.)

    ! Finalise routine path
    CALL finalise_routine( routine_name)

  END SUBROUTINE add_field_lonlat_grid_dp_2D_monthly_notime

  SUBROUTINE add_field_lonlat_grid_dp_3D_notime(         filename, ncid, var_name, long_name, units)
    ! Add a 2-D monthly variable to an existing NetCDF file with a lon/lat-grid

    IMPLICIT NONE

    ! In/output variables:
    CHARACTER(LEN=*),                    INTENT(IN)    :: filename
    INTEGER,                             INTENT(IN)    :: ncid
    CHARACTER(LEN=*),                    INTENT(IN)    :: var_name
    CHARACTER(LEN=*),          OPTIONAL, INTENT(IN)    :: long_name
    CHARACTER(LEN=*),          OPTIONAL, INTENT(IN)    :: units

    ! Local variables:
    CHARACTER(LEN=256), PARAMETER                      :: routine_name = 'add_field_lonlat_grid_dp_3D_notime'
    INTEGER                                            :: id_dim_lon, id_dim_lat, id_dim_zeta, id_var

    ! Add routine to path
    CALL init_routine( routine_name)

    ! Check if lon, lat, and time dimensions and variables are there
    CALL check_lon(  filename, ncid)
    CALL check_lat(  filename, ncid)
    CALL check_zeta( filename, ncid)

    ! Inquire dimensions
    CALL inquire_dim_multopt( filename, ncid, field_name_options_lon , id_dim_lon )
    CALL inquire_dim_multopt( filename, ncid, field_name_options_lat , id_dim_lat )
    CALL inquire_dim_multopt( filename, ncid, field_name_options_zeta, id_dim_zeta)

    ! Safety
    IF (id_dim_lon  == -1) CALL crash('no lon dimension could be found in file "' // TRIM( filename) // '"!')
    IF (id_dim_lat  == -1) CALL crash('no lat dimension could be found in file "' // TRIM( filename) // '"!')
    IF (id_dim_zeta == -1) CALL crash('no zeta dimension could be found in file "' // TRIM( filename) // '"!')

    ! Create variable
    CALL create_variable( filename, ncid, var_name, NF90_FLOAT, (/ id_dim_lon, id_dim_lat, id_dim_zeta /), id_var)

    ! Add attributes
    IF (PRESENT( long_name)) CALL add_attribute_char( filename, ncid, id_var, 'long_name', long_name)
    IF (PRESENT( units    )) CALL add_attribute_char( filename, ncid, id_var, 'units'    , units    )

    ! Final safety check
    CALL check_lonlat_grid_field_dp_3D( filename, ncid, var_name, should_have_time = .FALSE.)

    ! Finalise routine path
    CALL finalise_routine( routine_name)

  END SUBROUTINE add_field_lonlat_grid_dp_3D_notime

  ! Set up mesh and meshed variables
  SUBROUTINE setup_mesh_in_netcdf_file( filename, ncid, mesh)
    ! Set up a mesh in an existing NetCDF file

    IMPLICIT NONE

    ! In/output variables:
    CHARACTER(LEN=*),                    INTENT(IN)    :: filename
    INTEGER,                             INTENT(INOUT) :: ncid
    TYPE(type_mesh),                     INTENT(IN)    :: mesh

    ! Local variables:
    CHARACTER(LEN=256), PARAMETER                      :: routine_name = 'setup_mesh_in_netcdf_file'

    INTEGER                                            :: id_dim_vi
    INTEGER                                            :: id_dim_ti
    INTEGER                                            :: id_dim_ci
    INTEGER                                            :: id_dim_ei
    INTEGER                                            :: id_dim_vori
    INTEGER                                            :: id_dim_two
    INTEGER                                            :: id_dim_three
    INTEGER                                            :: id_dim_four

    INTEGER                                            :: id_var_xmin
    INTEGER                                            :: id_var_xmax
    INTEGER                                            :: id_var_ymin
    INTEGER                                            :: id_var_ymax
    INTEGER                                            :: id_var_tol_dist
    INTEGER                                            :: id_var_lambda_M
    INTEGER                                            :: id_var_phi_M
    INTEGER                                            :: id_var_beta_stereo

    INTEGER                                            :: id_var_V
    INTEGER                                            :: id_var_nC
    INTEGER                                            :: id_var_C
    INTEGER                                            :: id_var_niTri
    INTEGER                                            :: id_var_iTri
    INTEGER                                            :: id_var_VBI

    INTEGER                                            :: id_var_Tri
    INTEGER                                            :: id_var_Tricc
    INTEGER                                            :: id_var_TriC
    INTEGER                                            :: id_var_TriBI

    INTEGER                                            :: id_var_E
    INTEGER                                            :: id_var_VE
    INTEGER                                            :: id_var_EV
    INTEGER                                            :: id_var_ETri
    INTEGER                                            :: id_var_TriE
    INTEGER                                            :: id_var_EBI

    INTEGER                                            :: id_var_vi2vori
    INTEGER                                            :: id_var_ti2vori
    INTEGER                                            :: id_var_ei2vori
    INTEGER                                            :: id_var_vori2vi
    INTEGER                                            :: id_var_vori2ti
    INTEGER                                            :: id_var_vori2ei
    INTEGER                                            :: id_var_Vor
    INTEGER                                            :: id_var_VornC
    INTEGER                                            :: id_var_VorC
    INTEGER                                            :: id_var_nVVor
    INTEGER                                            :: id_var_VVor

    INTEGER                                            :: id_var_TriGC
    INTEGER                                            :: id_var_R
    INTEGER                                            :: id_var_A
    INTEGER                                            :: id_var_lon
    INTEGER                                            :: id_var_lat

    ! Add routine to path
    CALL init_routine( routine_name)

    ! Create mesh dimensions
    CALL create_dimension( filename, ncid, get_first_option_from_list( field_name_options_dim_nV    ), mesh%nV    , id_dim_vi   )
    CALL create_dimension( filename, ncid, get_first_option_from_list( field_name_options_dim_nTri  ), mesh%nTri  , id_dim_ti   )
    CALL create_dimension( filename, ncid, get_first_option_from_list( field_name_options_dim_nC_mem), mesh%nC_mem, id_dim_ci   )
    CALL create_dimension( filename, ncid, get_first_option_from_list( field_name_options_dim_nE    ), mesh%nE    , id_dim_ei   )
    CALL create_dimension( filename, ncid, get_first_option_from_list( field_name_options_dim_nVor  ), mesh%nVor  , id_dim_vori )
    CALL create_dimension( filename, ncid, get_first_option_from_list( field_name_options_dim_two   ), 2          , id_dim_two  )
    CALL create_dimension( filename, ncid, get_first_option_from_list( field_name_options_dim_three ), 3          , id_dim_three)
    CALL create_dimension( filename, ncid, get_first_option_from_list( field_name_options_dim_four  ), 4          , id_dim_four )

  ! == Create mesh variables - metadata
  ! ===================================

    ! xmin
    CALL create_scalar_variable( filename, ncid, 'xmin', NF90_DOUBLE, id_var_xmin)
    CALL add_attribute_char( filename, ncid, id_var_xmin, 'long_name'  , 'Location of western domain border')
    CALL add_attribute_char( filename, ncid, id_var_xmin, 'units', 'm')

    ! xmax
    CALL create_scalar_variable( filename, ncid, 'xmax', NF90_DOUBLE, id_var_xmax)
    CALL add_attribute_char( filename, ncid, id_var_xmax, 'long_name'  , 'Location of eastern domain border')
    CALL add_attribute_char( filename, ncid, id_var_xmax, 'units', 'm')

    ! ymin
    CALL create_scalar_variable( filename, ncid, 'ymin', NF90_DOUBLE, id_var_ymin)
    CALL add_attribute_char( filename, ncid, id_var_ymin, 'long_name'  , 'Location of southern domain border')
    CALL add_attribute_char( filename, ncid, id_var_ymin, 'units', 'm')

    ! ymax
    CALL create_scalar_variable( filename, ncid, 'ymax', NF90_DOUBLE, id_var_ymax)
    CALL add_attribute_char( filename, ncid, id_var_ymax, 'long_name'  , 'Location of northern domain border')
    CALL add_attribute_char( filename, ncid, id_var_ymax, 'units', 'm')

    ! tol_dist
    CALL create_scalar_variable( filename, ncid, 'tol_dist', NF90_DOUBLE, id_var_tol_dist)
    CALL add_attribute_char( filename, ncid, id_var_tol_dist, 'long_name'  , 'Spatial tolerance (points within this distance are assumed identical)')
    CALL add_attribute_char( filename, ncid, id_var_tol_dist, 'units', 'm')

    ! lambda_M
    CALL create_scalar_variable( filename, ncid, 'lambda_M', NF90_DOUBLE, id_var_lambda_M)
    CALL add_attribute_char( filename, ncid, id_var_lambda_M, 'long_name'  , 'Longitude of the pole of the oblique stereographic projection')
    CALL add_attribute_char( filename, ncid, id_var_lambda_M, 'units', 'degrees east')

    ! phi_M
    CALL create_scalar_variable( filename, ncid, 'phi_M', NF90_DOUBLE, id_var_phi_M)
    CALL add_attribute_char( filename, ncid, id_var_phi_M, 'long_name'  , 'Latitude of the pole of the oblique stereographic projection')
    CALL add_attribute_char( filename, ncid, id_var_phi_M, 'units', 'degrees north')

    ! beta_stereo
    CALL create_scalar_variable( filename, ncid, 'beta_stereo', NF90_DOUBLE, id_var_beta_stereo)
    CALL add_attribute_char( filename, ncid, id_var_beta_stereo, 'long_name'  , 'Standard parallel of the oblique stereographic projection')
    CALL add_attribute_char( filename, ncid, id_var_beta_stereo, 'units', 'degrees')

  ! == Create mesh variables - vertex data
  ! ======================================

    ! V
    CALL create_variable( filename, ncid, get_first_option_from_list( field_name_options_V             ), NF90_DOUBLE, (/ id_dim_vi, id_dim_two   /), id_var_V             )
    CALL add_attribute_char( filename, ncid, id_var_V             , 'long_name'  , 'Vertex coordinates'         )
    CALL add_attribute_char( filename, ncid, id_var_V             , 'units'      , 'm'                          )
    ! nC
    CALL create_variable( filename, ncid, get_first_option_from_list( field_name_options_nC            ), NF90_INT   , (/ id_dim_vi               /), id_var_nC            )
    CALL add_attribute_char( filename, ncid, id_var_nC            , 'long_name'  , 'Number of vertex-vertex connections')
    ! C
    CALL create_variable( filename, ncid, get_first_option_from_list( field_name_options_C             ), NF90_INT   , (/ id_dim_vi, id_dim_ci    /), id_var_C             )
    CALL add_attribute_char( filename, ncid, id_var_C             , 'long_name'  , 'Vertex-vertex connections')
    CALL add_attribute_char( filename, ncid, id_var_C             , 'orientation', 'counter-clockwise'          )
    ! niTri
    CALL create_variable( filename, ncid, get_first_option_from_list( field_name_options_niTri         ), NF90_INT   , (/ id_dim_vi               /), id_var_niTri         )
    CALL add_attribute_char( filename, ncid, id_var_niTri         , 'long_name'  , 'Number of vertex-triangle connections')
    ! iTri
    CALL create_variable( filename, ncid, get_first_option_from_list( field_name_options_iTri          ), NF90_INT   , (/ id_dim_vi, id_dim_ci    /), id_var_iTri          )
    CALL add_attribute_char( filename, ncid, id_var_iTri          , 'long_name'  , 'Vertex-triangle connections')
    CALL add_attribute_char( filename, ncid, id_var_iTri          , 'orientation', 'counter-clockwise'          )
    ! VBI
    CALL create_variable( filename, ncid, get_first_option_from_list( field_name_options_VBI           ), NF90_INT   , (/ id_dim_vi               /), id_var_VBI           )
    CALL add_attribute_char( filename, ncid, id_var_VBI           , 'long_name'  , 'Vertex boundary index')
    CALL add_attribute_char( filename, ncid, id_var_VBI           , 'orientation', '1 = N, 2 = NE, 3 = E, 4 = SE, 5 = S, 6 = SW, 7 = W, 8 = NW')

  ! == Create mesh variables - triangle data
  ! ========================================

    ! Tri
    CALL create_variable( filename, ncid, get_first_option_from_list( field_name_options_Tri           ), NF90_INT   , (/ id_dim_ti, id_dim_three /), id_var_Tri           )
    CALL add_attribute_char( filename, ncid, id_var_Tri           , 'long_name'  , 'Vertex indices per triangle')
    CALL add_attribute_char( filename, ncid, id_var_Tri           , 'orientation', 'counter-clockwise'          )
    ! Tricc
    CALL create_variable( filename, ncid, get_first_option_from_list( field_name_options_Tricc         ), NF90_DOUBLE, (/ id_dim_ti, id_dim_two   /), id_var_Tricc         )
    CALL add_attribute_char( filename, ncid, id_var_Tricc         , 'long_name'  , 'Triangle circumcentre coordinates')
    CALL add_attribute_char( filename, ncid, id_var_Tricc         , 'units'      , 'm'                          )
    ! TriC
    CALL create_variable( filename, ncid, get_first_option_from_list( field_name_options_TriC          ), NF90_INT   , (/ id_dim_ti, id_dim_three /), id_var_TriC          )
    CALL add_attribute_char( filename, ncid, id_var_TriC          , 'long_name'  , 'Triangle-triangle connections')
    CALL add_attribute_char( filename, ncid, id_var_TriC          , 'orientation', 'counter-clockwise, opposite from constituent vertices (i.e. first entry is opposite from first vertex)')
    ! TriBI
    CALL create_variable( filename, ncid, get_first_option_from_list( field_name_options_TriBI         ), NF90_INT   , (/ id_dim_ti               /), id_var_TriBI)
    CALL add_attribute_char( filename, ncid, id_var_TriBI         , 'long_name'  , 'Triangle boundary index')
    CALL add_attribute_char( filename, ncid, id_var_TriBI         , 'orientation', '1 = N, 2 = NE, 3 = E, 4 = SE, 5 = S, 6 = SW, 7 = W, 8 = NW')

  ! == Create mesh variables - edge data
  ! ====================================

    ! E
    CALL create_variable( filename, ncid, get_first_option_from_list( field_name_options_E             ), NF90_DOUBLE, (/ id_dim_ei, id_dim_two   /), id_var_E             )
    CALL add_attribute_char( filename, ncid, id_var_E             , 'long_name'  , 'Edge midpoint coordinates')
    CALL add_attribute_char( filename, ncid, id_var_E             , 'units'      , 'm'                           )
    ! VE
    CALL create_variable( filename, ncid, get_first_option_from_list( field_name_options_VE            ), NF90_INT   , (/ id_dim_vi, id_dim_ci    /), id_var_VE            )
    CALL add_attribute_char( filename, ncid, id_var_VE            , 'long_name'  , 'Vertex-to-edge connectivity list')
    CALL add_attribute_char( filename, ncid, id_var_VE            , 'orientation', 'same as vertex-vertex connectivity list')
    ! EV
    CALL create_variable( filename, ncid, get_first_option_from_list( field_name_options_EV            ), NF90_INT   , (/ id_dim_ei,  id_dim_four /), id_var_EV            )
    CALL add_attribute_char( filename, ncid, id_var_EV            , 'long_name'  , 'Edge-to-vertex connectivity list')
    CALL add_attribute_char( filename, ncid, id_var_EV            , 'orientation', 'vi,vj,vl,vr (start,end,left,right)')
    ! ETri
    CALL create_variable( filename, ncid, get_first_option_from_list( field_name_options_ETri          ), NF90_INT   , (/ id_dim_ei,  id_dim_two  /), id_var_ETri          )
    CALL add_attribute_char( filename, ncid, id_var_ETri          , 'long_name'  , 'Edge-to-triangle connectivity list')
    CALL add_attribute_char( filename, ncid, id_var_ETri          , 'orientation', 'tl,tr (left,right)')
    ! TriE
    CALL create_variable( filename, ncid, get_first_option_from_list( field_name_options_TriE          ), NF90_INT   , (/ id_dim_ti, id_dim_three /), id_var_TriE          )
    CALL add_attribute_char( filename, ncid, id_var_TriE          , 'long_name'  , 'Triangle-to-edge connectivity list')
    CALL add_attribute_char( filename, ncid, id_var_TriE          , 'orientation', 'same as triangle-triangle connectivity list')
    ! EBI
    CALL create_variable( filename, ncid, get_first_option_from_list( field_name_options_EBI           ), NF90_INT   , (/ id_dim_ei               /), id_var_EBI           )
    CALL add_attribute_char( filename, ncid, id_var_EBI           , 'long_name'  , 'Edge boundary index')
    CALL add_attribute_char( filename, ncid, id_var_EBI           , 'orientation', '1 = N, 2 = NE, 3 = E, 4 = SE, 5 = S, 6 = SW, 7 = W, 8 = NW')

  ! == Create mesh variables - Voronoi mesh data
  ! ============================================

    ! vi2vori
    call create_variable( filename, ncid, get_first_option_from_list( field_name_options_vi2vori), NF90_INT, (/ id_dim_vi /), id_var_vi2vori)
    call add_attribute_char( filename, ncid, id_var_vi2vori, 'long_name' , 'Translation table from regular vertices to Voronoi vertices')
    ! ti2vori
    call create_variable( filename, ncid, get_first_option_from_list( field_name_options_ti2vori), NF90_INT, (/ id_dim_ti /), id_var_ti2vori)
    call add_attribute_char( filename, ncid, id_var_ti2vori, 'long_name' , 'Translation table from triangles to Voronoi vertices')
    ! ei2vori
    call create_variable( filename, ncid, get_first_option_from_list( field_name_options_ei2vori), NF90_INT, (/ id_dim_ei /), id_var_ei2vori)
    call add_attribute_char( filename, ncid, id_var_ei2vori, 'long_name' , 'Translation table from edges to Voronoi vertices')
    ! vori2vi
    call create_variable( filename, ncid, get_first_option_from_list( field_name_options_vori2vi), NF90_INT, (/ id_dim_vori /), id_var_vori2vi)
    call add_attribute_char( filename, ncid, id_var_vori2vi, 'long_name' , 'Translation table from Voronoi vertices to regular vertices')
    ! vori2ti
    call create_variable( filename, ncid, get_first_option_from_list( field_name_options_vori2ti), NF90_INT, (/ id_dim_vori /), id_var_vori2ti)
    call add_attribute_char( filename, ncid, id_var_vori2ti, 'long_name' , 'Translation table from Voronoi vertices to triangles')
    ! vori2ei
    call create_variable( filename, ncid, get_first_option_from_list( field_name_options_vori2ei), NF90_INT, (/ id_dim_vori /), id_var_vori2ei)
    call add_attribute_char( filename, ncid, id_var_vori2ei, 'long_name' , 'Translation table from Voronoi vertices to edges')
    ! Vor
    call create_variable( filename, ncid, get_first_option_from_list( field_name_options_Vor), NF90_DOUBLE, (/ id_dim_vori, id_dim_two /), id_var_Vor)
    call add_attribute_char( filename, ncid, id_var_Vor, 'long_name' , 'Voronoi vertex coordinates')
    CALL add_attribute_char( filename, ncid, id_var_Vor, 'units', 'm')
    ! VornC
    call create_variable( filename, ncid, get_first_option_from_list( field_name_options_VornC), NF90_INT, (/ id_dim_vori /), id_var_VornC)
    call add_attribute_char( filename, ncid, id_var_VornC, 'long_name' , 'Number of Voronoi vertex connections')
    ! VorC
    call create_variable( filename, ncid, get_first_option_from_list( field_name_options_VorC), NF90_INT, (/ id_dim_vori, id_dim_three /), id_var_VorC)
    call add_attribute_char( filename, ncid, id_var_VorC, 'long_name' , 'Indices of Voronoi vertex connections')
    ! nVVor
    call create_variable( filename, ncid, get_first_option_from_list( field_name_options_nVVor), NF90_INT, (/ id_dim_vi /), id_var_nVVor)
    call add_attribute_char( filename, ncid, id_var_nVVor, 'long_name' , 'Number of Voronoi vertices spanning each Voronoi cell')
    ! VVor
    call create_variable( filename, ncid, get_first_option_from_list( field_name_options_VVor), NF90_INT, (/ id_dim_vi, id_dim_ci /), id_var_VVor)
    call add_attribute_char( filename, ncid, id_var_VVor, 'long_name' , 'Indices of Voronoi vertices spanning each Voronoi cell')

  ! == Create mesh variables - secondary geometry data
  ! ==================================================

    ! TriGC
    CALL create_variable( filename, ncid, get_first_option_from_list( field_name_options_TriGC         ), NF90_DOUBLE, (/ id_dim_ti, id_dim_two   /), id_var_TriGC         )
    CALL add_attribute_char( filename, ncid, id_var_TriGC         , 'long_name'  , 'Triangle geometric centre coordinates')
    CALL add_attribute_char( filename, ncid, id_var_TriGC         , 'units'      , 'm')
    ! R
    CALL add_field_mesh_dp_2D_notime( filename, ncid, get_first_option_from_list( field_name_options_R             ), long_name = 'Resolution', units = 'm')
    CALL inquire_var(                 filename, ncid, get_first_option_from_list( field_name_options_R             ), id_var_R)
    ! A
    CALL add_field_mesh_dp_2D_notime( filename, ncid, get_first_option_from_list( field_name_options_A             ), long_name = 'Voronoi cell area', units = 'm^2')
    CALL inquire_var(                 filename, ncid, get_first_option_from_list( field_name_options_A             ), id_var_A)
    ! lon
    CALL add_field_mesh_dp_2D_notime( filename, ncid, get_first_option_from_list( field_name_options_lon           ), long_name = 'Longitude', units = 'degrees east')
    CALL inquire_var(                 filename, ncid, get_first_option_from_list( field_name_options_lon           ), id_var_lon)
    ! lat
    CALL add_field_mesh_dp_2D_notime( filename, ncid, get_first_option_from_list( field_name_options_lat           ), long_name = 'Latitude' , units = 'degrees north')
    CALL inquire_var(                 filename, ncid, get_first_option_from_list( field_name_options_lat           ), id_var_lat)

  ! == Write mesh data to file
  ! ==========================

    ! Metadata
    CALL write_var_master_dp_0D(    filename, ncid, id_var_xmin       , mesh%xmin       )
    CALL write_var_master_dp_0D(    filename, ncid, id_var_xmax       , mesh%xmax       )
    CALL write_var_master_dp_0D(    filename, ncid, id_var_ymin       , mesh%ymin       )
    CALL write_var_master_dp_0D(    filename, ncid, id_var_ymax       , mesh%ymax       )
    CALL write_var_master_dp_0D(    filename, ncid, id_var_tol_dist   , mesh%tol_dist   )
    CALL write_var_master_dp_0D(    filename, ncid, id_var_lambda_M   , mesh%lambda_M   )
    CALL write_var_master_dp_0D(    filename, ncid, id_var_phi_M      , mesh%phi_M      )
    CALL write_var_master_dp_0D(    filename, ncid, id_var_beta_stereo, mesh%beta_stereo)

    ! Vertex data
    CALL write_var_master_dp_2D(    filename, ncid, id_var_V          , mesh%V          )
    CALL write_var_master_int_1D(   filename, ncid, id_var_nC         , mesh%nC         )
    CALL write_var_master_int_2D(   filename, ncid, id_var_C          , mesh%C          )
    CALL write_var_master_int_1D(   filename, ncid, id_var_niTri      , mesh%niTri      )
    CALL write_var_master_int_2D(   filename, ncid, id_var_iTri       , mesh%iTri       )
    CALL write_var_master_int_1D(   filename, ncid, id_var_VBI        , mesh%VBI        )

    ! Triangle data
    CALL write_var_master_int_2D(   filename, ncid, id_var_Tri        , mesh%Tri        )
    CALL write_var_master_dp_2D(    filename, ncid, id_var_Tricc      , mesh%Tricc      )
    CALL write_var_master_int_2D(   filename, ncid, id_var_TriC       , mesh%TriC       )
    CALL write_var_master_int_1D(   filename, ncid, id_var_TriBI      , mesh%TriBI      )

    ! Edge data
    CALL write_var_master_dp_2D(    filename, ncid, id_var_E          , mesh%E          )
    CALL write_var_master_int_2D(   filename, ncid, id_var_VE         , mesh%VE         )
    CALL write_var_master_int_2D(   filename, ncid, id_var_EV         , mesh%EV         )
    CALL write_var_master_int_2D(   filename, ncid, id_var_ETri       , mesh%ETri       )
    CALL write_var_master_int_2D(   filename, ncid, id_var_TriE       , mesh%TriE       )
    CALL write_var_master_int_1D(   filename, ncid, id_var_EBI        , mesh%EBI        )

    ! Voronoi mesh data
    call write_var_master_int_1D(   filename, ncid, id_var_vi2vori    , mesh%vi2vori    )
    call write_var_master_int_1D(   filename, ncid, id_var_ti2vori    , mesh%ti2vori    )
    call write_var_master_int_1D(   filename, ncid, id_var_ei2vori    , mesh%ei2vori    )
    call write_var_master_int_1D(   filename, ncid, id_var_vori2vi    , mesh%vori2vi    )
    call write_var_master_int_1D(   filename, ncid, id_var_vori2ti    , mesh%vori2ti    )
    call write_var_master_int_1D(   filename, ncid, id_var_vori2ei    , mesh%vori2ei    )
    call write_var_master_dp_2D(    filename, ncid, id_var_Vor        , mesh%Vor        )
    call write_var_master_int_1D(   filename, ncid, id_var_VornC      , mesh%VornC      )
    call write_var_master_int_2D(   filename, ncid, id_var_VorC       , mesh%VorC       )
    call write_var_master_int_1D(   filename, ncid, id_var_nVVor      , mesh%nVVor      )
    call write_var_master_int_2D(   filename, ncid, id_var_VVor       , mesh%VVor       )

    ! Secondary geometry data
    CALL write_var_master_dp_2D(    filename, ncid, id_var_TriGC      , mesh%TriGC      )
    CALL write_var_master_dp_1D(    filename, ncid, id_var_R          , mesh%R          )
    CALL write_var_master_dp_1D(    filename, ncid, id_var_A          , mesh%A          )
    CALL write_var_master_dp_1D(    filename, ncid, id_var_lon        , mesh%lon        )
    CALL write_var_master_dp_1D(    filename, ncid, id_var_lat        , mesh%lat        )

    ! Finalise routine path
    CALL finalise_routine( routine_name)

  END SUBROUTINE setup_mesh_in_netcdf_file

  ! Set up mesh and meshed variables
  SUBROUTINE setup_CDF_in_netcdf_file( filename, ncid, ice)
    ! Set up a bedrock CDF in an existing NetCDF file

    IMPLICIT NONE

    ! In/output variables:
    CHARACTER(LEN=*),                    INTENT(IN)    :: filename
    INTEGER,                             INTENT(INOUT) :: ncid
    TYPE(type_ice_model),                INTENT(IN)    :: ice

    ! Local variables:
    CHARACTER(LEN=256), PARAMETER                      :: routine_name = 'setup_CDF_in_netcdf_file'

    INTEGER                                            :: id_dim_vi, id_dim_ti, id_dim_bin
    INTEGER                                            :: id_var_cdf, id_var_cdf_b

    ! Add routine to path
    CALL init_routine( routine_name)

    ! Create CDF bin dimension
    CALL create_dimension( filename, ncid, 'bin', C%subgrid_bedrock_cdf_nbins, id_dim_bin)

    ! Inquire mesh dimensions
    CALL inquire_dim_multopt( filename, ncid, field_name_options_dim_nV,   id_dim_vi)
    CALL inquire_dim_multopt( filename, ncid, field_name_options_dim_nTri, id_dim_ti)

    ! Vertex data
    CALL create_variable( filename, ncid, 'bedrock_cdf', NF90_DOUBLE, (/ id_dim_vi, id_dim_bin /), id_var_cdf)
    CALL add_attribute_char( filename, ncid, id_var_cdf, 'long_name', 'Bedrock CDF of vertices')
    CALL add_attribute_char( filename, ncid, id_var_cdf, 'units'    , '%'                 )
    CALL write_var_master_dp_2D( filename, ncid, id_var_cdf, ice%bedrock_cdf)

    ! Triangle data
    CALL create_variable( filename, ncid, 'bedrock_cdf_b', NF90_DOUBLE, (/ id_dim_ti, id_dim_bin /), id_var_cdf_b)
    CALL add_attribute_char( filename, ncid, id_var_cdf_b, 'long_name', 'Bedrock CDF of triangles')
    CALL add_attribute_char( filename, ncid, id_var_cdf_b, 'units', '%')
    CALL write_var_master_dp_2D( filename, ncid, id_var_cdf_b, ice%bedrock_cdf_b)

    ! Finalise routine path
    CALL finalise_routine( routine_name)

  END SUBROUTINE setup_CDF_in_netcdf_file

  SUBROUTINE add_field_mesh_int_2D(                      filename, ncid, var_name, long_name, units)
    ! Add a 2-D variable to an existing NetCDF file with a mesh

    IMPLICIT NONE

    ! In/output variables:
    CHARACTER(LEN=*),                    INTENT(IN)    :: filename
    INTEGER,                             INTENT(IN)    :: ncid
    CHARACTER(LEN=*),                    INTENT(IN)    :: var_name
    CHARACTER(LEN=*),          OPTIONAL, INTENT(IN)    :: long_name
    CHARACTER(LEN=*),          OPTIONAL, INTENT(IN)    :: units

    ! Local variables:
    CHARACTER(LEN=256), PARAMETER                      :: routine_name = 'add_field_mesh_int_2D'
    INTEGER                                            :: id_dim_vi, id_dim_time, id_var

    ! Add routine to path
    CALL init_routine( routine_name)

    ! Check if all mesh dimensions and variables are there
    CALL check_mesh_dimensions( filename, ncid)

    ! Inquire dimensions
    CALL inquire_dim_multopt( filename, ncid, field_name_options_dim_nV, id_dim_vi  )
    CALL inquire_dim_multopt( filename, ncid, field_name_options_time  , id_dim_time)

    ! Safety
    IF (id_dim_vi   == -1) CALL crash('no vi dimension could be found in file "' // TRIM( filename) // '"!')
    IF (id_dim_time == -1) CALL crash('no time dimension could be found in file "' // TRIM( filename) // '"!')

    ! Create variable
    CALL create_variable( filename, ncid, var_name, NF90_INT, (/ id_dim_vi, id_dim_time /), id_var)

    ! Add attributes
    IF (PRESENT( long_name)) CALL add_attribute_char( filename, ncid, id_var, 'long_name', long_name)
    IF (PRESENT( units    )) CALL add_attribute_char( filename, ncid, id_var, 'units'    , units    )

    ! Final safety check
    CALL check_mesh_field_int_2D( filename, ncid, var_name, should_have_time = .TRUE.)

    ! Finalise routine path
    CALL finalise_routine( routine_name)

  END SUBROUTINE add_field_mesh_int_2D

  SUBROUTINE add_field_mesh_dp_2D(                       filename, ncid, var_name, long_name, units)
    ! Add a 2-D variable to an existing NetCDF file with a mesh

    IMPLICIT NONE

    ! In/output variables:
    CHARACTER(LEN=*),                    INTENT(IN)    :: filename
    INTEGER,                             INTENT(IN)    :: ncid
    CHARACTER(LEN=*),                    INTENT(IN)    :: var_name
    CHARACTER(LEN=*),          OPTIONAL, INTENT(IN)    :: long_name
    CHARACTER(LEN=*),          OPTIONAL, INTENT(IN)    :: units

    ! Local variables:
    CHARACTER(LEN=256), PARAMETER                      :: routine_name = 'add_field_mesh_dp_2D'
    INTEGER                                            :: id_dim_vi, id_dim_time, id_var

    ! Add routine to path
    CALL init_routine( routine_name)

    ! Check if all mesh dimensions and variables are there
    CALL check_mesh_dimensions( filename, ncid)

    ! Inquire dimensions
    CALL inquire_dim_multopt( filename, ncid, field_name_options_dim_nV, id_dim_vi  )
    CALL inquire_dim_multopt( filename, ncid, field_name_options_time  , id_dim_time)

    ! Safety
    IF (id_dim_vi   == -1) CALL crash('no vi dimension could be found in file "' // TRIM( filename) // '"!')
    IF (id_dim_time == -1) CALL crash('no time dimension could be found in file "' // TRIM( filename) // '"!')

    ! Create variable
    CALL create_variable( filename, ncid, var_name, NF90_DOUBLE, (/ id_dim_vi, id_dim_time /), id_var)

    ! Add attributes
    IF (PRESENT( long_name)) CALL add_attribute_char( filename, ncid, id_var, 'long_name', long_name)
    IF (PRESENT( units    )) CALL add_attribute_char( filename, ncid, id_var, 'units'    , units    )

    ! Final safety check
    CALL check_mesh_field_dp_2D( filename, ncid, var_name, should_have_time = .TRUE.)

    ! Finalise routine path
    CALL finalise_routine( routine_name)

  END SUBROUTINE add_field_mesh_dp_2D

  SUBROUTINE add_field_mesh_dp_2D_b(                     filename, ncid, var_name, long_name, units)
    ! Add a 2-D variable to an existing NetCDF file with a mesh

    IMPLICIT NONE

    ! In/output variables:
    CHARACTER(LEN=*),                    INTENT(IN)    :: filename
    INTEGER,                             INTENT(IN)    :: ncid
    CHARACTER(LEN=*),                    INTENT(IN)    :: var_name
    CHARACTER(LEN=*),          OPTIONAL, INTENT(IN)    :: long_name
    CHARACTER(LEN=*),          OPTIONAL, INTENT(IN)    :: units

    ! Local variables:
    CHARACTER(LEN=256), PARAMETER                      :: routine_name = 'add_field_mesh_dp_2D_b'
    INTEGER                                            :: id_dim_ti, id_dim_time, id_var

    ! Add routine to path
    CALL init_routine( routine_name)

    ! Check if all mesh dimensions and variables are there
    CALL check_mesh_dimensions( filename, ncid)

    ! Inquire dimensions
    CALL inquire_dim_multopt( filename, ncid, field_name_options_dim_nTri, id_dim_ti  )
    CALL inquire_dim_multopt( filename, ncid, field_name_options_time    , id_dim_time)

    ! Safety
    IF (id_dim_ti   == -1) CALL crash('no ti dimension could be found in file "' // TRIM( filename) // '"!')
    IF (id_dim_time == -1) CALL crash('no time dimension could be found in file "' // TRIM( filename) // '"!')

    ! Create variable
    CALL create_variable( filename, ncid, var_name, NF90_DOUBLE, (/ id_dim_ti, id_dim_time /), id_var)

    ! Add attributes
    IF (PRESENT( long_name)) CALL add_attribute_char( filename, ncid, id_var, 'long_name', long_name)
    IF (PRESENT( units    )) CALL add_attribute_char( filename, ncid, id_var, 'units'    , units    )

    ! Final safety check
    CALL check_mesh_field_dp_2D_b( filename, ncid, var_name, should_have_time = .TRUE.)

    ! Finalise routine path
    CALL finalise_routine( routine_name)

  END SUBROUTINE add_field_mesh_dp_2D_b

  SUBROUTINE add_field_mesh_dp_2D_monthly(               filename, ncid, var_name, long_name, units)
    ! Add a 2-D monthly variable to an existing NetCDF file with a mesh

    IMPLICIT NONE

    ! In/output variables:
    CHARACTER(LEN=*),                    INTENT(IN)    :: filename
    INTEGER,                             INTENT(IN)    :: ncid
    CHARACTER(LEN=*),                    INTENT(IN)    :: var_name
    CHARACTER(LEN=*),          OPTIONAL, INTENT(IN)    :: long_name
    CHARACTER(LEN=*),          OPTIONAL, INTENT(IN)    :: units

    ! Local variables:
    CHARACTER(LEN=256), PARAMETER                      :: routine_name = 'add_field_mesh_dp_2D_monthly'
    INTEGER                                            :: id_dim_vi, id_dim_month, id_dim_time, id_var

    ! Add routine to path
    CALL init_routine( routine_name)

    ! Check if all mesh dimensions and variables are there
    CALL check_month(           filename, ncid)
    CALL check_mesh_dimensions( filename, ncid)

    ! Inquire dimensions
    CALL inquire_dim_multopt( filename, ncid, field_name_options_dim_nV, id_dim_vi   )
    CALL inquire_dim_multopt( filename, ncid, field_name_options_month , id_dim_month)
    CALL inquire_dim_multopt( filename, ncid, field_name_options_time  , id_dim_time )

    ! Safety
    IF (id_dim_vi    == -1) CALL crash('no vi dimension could be found in file "' // TRIM( filename) // '"!')
    IF (id_dim_month == -1) CALL crash('no month dimension could be found in file "' // TRIM( filename) // '"!')
    IF (id_dim_time  == -1) CALL crash('no time dimension could be found in file "' // TRIM( filename) // '"!')

    ! Create variable
    CALL create_variable( filename, ncid, var_name, NF90_DOUBLE, (/ id_dim_vi, id_dim_month, id_dim_time /), id_var)

    ! Add attributes
    IF (PRESENT( long_name)) CALL add_attribute_char( filename, ncid, id_var, 'long_name', long_name)
    IF (PRESENT( units    )) CALL add_attribute_char( filename, ncid, id_var, 'units'    , units    )

    ! Final safety check
    CALL check_mesh_field_dp_2D_monthly( filename, ncid, var_name, should_have_time = .TRUE.)

    ! Finalise routine path
    CALL finalise_routine( routine_name)

  END SUBROUTINE add_field_mesh_dp_2D_monthly

  SUBROUTINE add_field_mesh_dp_3D(                       filename, ncid, var_name, long_name, units)
    ! Add a 3-D variable to an existing NetCDF file with a mesh

    IMPLICIT NONE

    ! In/output variables:
    CHARACTER(LEN=*),                    INTENT(IN)    :: filename
    INTEGER,                             INTENT(IN)    :: ncid
    CHARACTER(LEN=*),                    INTENT(IN)    :: var_name
    CHARACTER(LEN=*),          OPTIONAL, INTENT(IN)    :: long_name
    CHARACTER(LEN=*),          OPTIONAL, INTENT(IN)    :: units

    ! Local variables:
    CHARACTER(LEN=256), PARAMETER                      :: routine_name = 'add_field_mesh_dp_3D'
    INTEGER                                            :: id_dim_vi, id_dim_zeta, id_dim_time, id_var

    ! Add routine to path
    CALL init_routine( routine_name)

    ! Check if all mesh dimensions and variables are there
    CALL check_zeta(            filename, ncid)
    CALL check_mesh_dimensions( filename, ncid)

    ! Inquire dimensions
    CALL inquire_dim_multopt( filename, ncid, field_name_options_dim_nV, id_dim_vi  )
    CALL inquire_dim_multopt( filename, ncid, field_name_options_zeta  , id_dim_zeta)
    CALL inquire_dim_multopt( filename, ncid, field_name_options_time  , id_dim_time)

    ! Safety
    IF (id_dim_vi   == -1) CALL crash('no vi dimension could be found in file "' // TRIM( filename) // '"!')
    IF (id_dim_zeta == -1) CALL crash('no zeta dimension could be found in file "' // TRIM( filename) // '"!')
    IF (id_dim_time == -1) CALL crash('no time dimension could be found in file "' // TRIM( filename) // '"!')

    ! Create variable
    CALL create_variable( filename, ncid, var_name, NF90_DOUBLE, (/ id_dim_vi, id_dim_zeta, id_dim_time /), id_var)

    ! Add attributes
    IF (PRESENT( long_name)) CALL add_attribute_char( filename, ncid, id_var, 'long_name', long_name)
    IF (PRESENT( units    )) CALL add_attribute_char( filename, ncid, id_var, 'units'    , units    )

    ! Final safety check
    CALL check_mesh_field_dp_3D( filename, ncid, var_name, should_have_time = .TRUE.)

    ! Finalise routine path
    CALL finalise_routine( routine_name)

  END SUBROUTINE add_field_mesh_dp_3D

  SUBROUTINE add_field_mesh_dp_3D_b(                     filename, ncid, var_name, long_name, units)
    ! Add a 3-D variable to an existing NetCDF file with a mesh

    IMPLICIT NONE

    ! In/output variables:
    CHARACTER(LEN=*),                    INTENT(IN)    :: filename
    INTEGER,                             INTENT(IN)    :: ncid
    CHARACTER(LEN=*),                    INTENT(IN)    :: var_name
    CHARACTER(LEN=*),          OPTIONAL, INTENT(IN)    :: long_name
    CHARACTER(LEN=*),          OPTIONAL, INTENT(IN)    :: units

    ! Local variables:
    CHARACTER(LEN=256), PARAMETER                      :: routine_name = 'add_field_mesh_dp_3D_b'
    INTEGER                                            :: id_dim_ti, id_dim_zeta, id_dim_time, id_var

    ! Add routine to path
    CALL init_routine( routine_name)

    ! Check if all mesh dimensions and variables are there
    CALL check_zeta(            filename, ncid)
    CALL check_mesh_dimensions( filename, ncid)

    ! Inquire dimensions
    CALL inquire_dim_multopt( filename, ncid, field_name_options_dim_nTri, id_dim_ti  )
    CALL inquire_dim_multopt( filename, ncid, field_name_options_zeta    , id_dim_zeta)
    CALL inquire_dim_multopt( filename, ncid, field_name_options_time    , id_dim_time)

    ! Safety
    IF (id_dim_ti   == -1) CALL crash('no ti dimension could be found in file "' // TRIM( filename) // '"!')
    IF (id_dim_zeta == -1) CALL crash('no zeta dimension could be found in file "' // TRIM( filename) // '"!')
    IF (id_dim_time == -1) CALL crash('no time dimension could be found in file "' // TRIM( filename) // '"!')

    ! Create variable
    CALL create_variable( filename, ncid, var_name, NF90_DOUBLE, (/ id_dim_ti, id_dim_zeta, id_dim_time /), id_var)

    ! Add attributes
    IF (PRESENT( long_name)) CALL add_attribute_char( filename, ncid, id_var, 'long_name', long_name)
    IF (PRESENT( units    )) CALL add_attribute_char( filename, ncid, id_var, 'units'    , units    )

    ! Final safety check
    CALL check_mesh_field_dp_3D_b( filename, ncid, var_name, should_have_time = .TRUE.)

    ! Finalise routine path
    CALL finalise_routine( routine_name)

  END SUBROUTINE add_field_mesh_dp_3D_b

  SUBROUTINE add_field_mesh_dp_3D_ocean(                 filename, ncid, var_name, long_name, units)
    ! Add a 3-D variable to an existing NetCDF file with a mesh

    IMPLICIT NONE

    ! In/output variables:
    CHARACTER(LEN=*),                    INTENT(IN)    :: filename
    INTEGER,                             INTENT(IN)    :: ncid
    CHARACTER(LEN=*),                    INTENT(IN)    :: var_name
    CHARACTER(LEN=*),          OPTIONAL, INTENT(IN)    :: long_name
    CHARACTER(LEN=*),          OPTIONAL, INTENT(IN)    :: units

    ! Local variables:
    CHARACTER(LEN=256), PARAMETER                      :: routine_name = 'add_field_mesh_dp_3D_ocean'
    INTEGER                                            :: id_dim_vi, id_dim_depth, id_dim_time, id_var

    ! Add routine to path
    CALL init_routine( routine_name)

    ! Check if all mesh dimensions and variables are there
    CALL check_depth(           filename, ncid)
    CALL check_mesh_dimensions( filename, ncid)

    ! Inquire dimensions
    CALL inquire_dim_multopt( filename, ncid, field_name_options_dim_nV, id_dim_vi   )
    CALL inquire_dim_multopt( filename, ncid, field_name_options_depth , id_dim_depth)
    CALL inquire_dim_multopt( filename, ncid, field_name_options_time  , id_dim_time )

    ! Safety
    IF (id_dim_vi    == -1) CALL crash('no vi dimension could be found in file "' // TRIM( filename) // '"!')
    IF (id_dim_depth == -1) CALL crash('no depth dimension could be found in file "' // TRIM( filename) // '"!')
    IF (id_dim_time  == -1) CALL crash('no time dimension could be found in file "' // TRIM( filename) // '"!')

    ! Create variable
    CALL create_variable( filename, ncid, var_name, NF90_DOUBLE, (/ id_dim_vi, id_dim_depth, id_dim_time /), id_var)

    ! Add attributes
    IF (PRESENT( long_name)) CALL add_attribute_char( filename, ncid, id_var, 'long_name', long_name)
    IF (PRESENT( units    )) CALL add_attribute_char( filename, ncid, id_var, 'units'    , units    )

    ! Final safety check
    CALL check_mesh_field_dp_3D_ocean( filename, ncid, var_name, should_have_time = .TRUE.)

    ! Finalise routine path
    CALL finalise_routine( routine_name)

  END SUBROUTINE add_field_mesh_dp_3D_ocean

  SUBROUTINE add_field_mesh_int_2D_notime(               filename, ncid, var_name, long_name, units)
    ! Add a 2-D variable to an existing NetCDF file with a mesh

    IMPLICIT NONE

    ! In/output variables:
    CHARACTER(LEN=*),                    INTENT(IN)    :: filename
    INTEGER,                             INTENT(IN)    :: ncid
    CHARACTER(LEN=*),                    INTENT(IN)    :: var_name
    CHARACTER(LEN=*),          OPTIONAL, INTENT(IN)    :: long_name
    CHARACTER(LEN=*),          OPTIONAL, INTENT(IN)    :: units

    ! Local variables:
    CHARACTER(LEN=256), PARAMETER                      :: routine_name = 'add_field_mesh_int_2D_notime'
    INTEGER                                            :: id_dim_vi, id_var

    ! Add routine to path
    CALL init_routine( routine_name)

    ! Check if all mesh dimensions and variables are there
    CALL check_mesh_dimensions( filename, ncid)

    ! Inquire dimensions
    CALL inquire_dim_multopt( filename, ncid, field_name_options_dim_nV, id_dim_vi  )

    ! Safety
    IF (id_dim_vi   == -1) CALL crash('no vi dimension could be found in file "' // TRIM( filename) // '"!')

    ! Create variable
    CALL create_variable( filename, ncid, var_name, NF90_INT, (/ id_dim_vi /), id_var)

    ! Add attributes
    IF (PRESENT( long_name)) CALL add_attribute_char( filename, ncid, id_var, 'long_name', long_name)
    IF (PRESENT( units    )) CALL add_attribute_char( filename, ncid, id_var, 'units'    , units    )

    ! Final safety check
    CALL check_mesh_field_int_2D( filename, ncid, var_name, should_have_time = .FALSE.)

    ! Finalise routine path
    CALL finalise_routine( routine_name)

  END SUBROUTINE add_field_mesh_int_2D_notime

  SUBROUTINE add_field_mesh_int_2D_b_notime(             filename, ncid, var_name, long_name, units)
    ! Add a 2-D variable to an existing NetCDF file with a mesh

    IMPLICIT NONE

    ! In/output variables:
    CHARACTER(LEN=*),                    INTENT(IN)    :: filename
    INTEGER,                             INTENT(IN)    :: ncid
    CHARACTER(LEN=*),                    INTENT(IN)    :: var_name
    CHARACTER(LEN=*),          OPTIONAL, INTENT(IN)    :: long_name
    CHARACTER(LEN=*),          OPTIONAL, INTENT(IN)    :: units

    ! Local variables:
    CHARACTER(LEN=256), PARAMETER                      :: routine_name = 'add_field_mesh_int_2D_b_notime'
    INTEGER                                            :: id_dim_ti, id_var

    ! Add routine to path
    CALL init_routine( routine_name)

    ! Check if all mesh dimensions and variables are there
    CALL check_mesh_dimensions( filename, ncid)

    ! Inquire dimensions
    CALL inquire_dim_multopt( filename, ncid, field_name_options_dim_nTri, id_dim_ti  )

    ! Safety
    IF (id_dim_ti   == -1) CALL crash('no ti dimension could be found in file "' // TRIM( filename) // '"!')

    ! Create variable
    CALL create_variable( filename, ncid, var_name, NF90_INT, (/ id_dim_ti /), id_var)

    ! Add attributes
    IF (PRESENT( long_name)) CALL add_attribute_char( filename, ncid, id_var, 'long_name', long_name)
    IF (PRESENT( units    )) CALL add_attribute_char( filename, ncid, id_var, 'units'    , units    )

    ! Final safety check
    CALL check_mesh_field_int_2D_b( filename, ncid, var_name, should_have_time = .FALSE.)

    ! Finalise routine path
    CALL finalise_routine( routine_name)

  END SUBROUTINE add_field_mesh_int_2D_b_notime

  SUBROUTINE add_field_mesh_int_2D_c_notime(             filename, ncid, var_name, long_name, units)
    ! Add a 2-D variable to an existing NetCDF file with a mesh

    IMPLICIT NONE

    ! In/output variables:
    CHARACTER(LEN=*),                    INTENT(IN)    :: filename
    INTEGER,                             INTENT(IN)    :: ncid
    CHARACTER(LEN=*),                    INTENT(IN)    :: var_name
    CHARACTER(LEN=*),          OPTIONAL, INTENT(IN)    :: long_name
    CHARACTER(LEN=*),          OPTIONAL, INTENT(IN)    :: units

    ! Local variables:
    CHARACTER(LEN=256), PARAMETER                      :: routine_name = 'add_field_mesh_int_2D_c_notime'
    INTEGER                                            :: id_dim_ei, id_var

    ! Add routine to path
    CALL init_routine( routine_name)

    ! Check if all mesh dimensions and variables are there
    CALL check_mesh_dimensions( filename, ncid)

    ! Inquire dimensions
    CALL inquire_dim_multopt( filename, ncid, field_name_options_dim_nE, id_dim_ei  )

    ! Safety
    IF (id_dim_ei   == -1) CALL crash('no ei dimension could be found in file "' // TRIM( filename) // '"!')

    ! Create variable
    CALL create_variable( filename, ncid, var_name, NF90_INT, (/ id_dim_ei /), id_var)

    ! Add attributes
    IF (PRESENT( long_name)) CALL add_attribute_char( filename, ncid, id_var, 'long_name', long_name)
    IF (PRESENT( units    )) CALL add_attribute_char( filename, ncid, id_var, 'units'    , units    )

    ! Final safety check
    CALL check_mesh_field_int_2D_c( filename, ncid, var_name, should_have_time = .FALSE.)

    ! Finalise routine path
    CALL finalise_routine( routine_name)

  END SUBROUTINE add_field_mesh_int_2D_c_notime

  SUBROUTINE add_field_mesh_dp_2D_notime(                filename, ncid, var_name, long_name, units)
    ! Add a 2-D variable to an existing NetCDF file with a mesh

    IMPLICIT NONE

    ! In/output variables:
    CHARACTER(LEN=*),                    INTENT(IN)    :: filename
    INTEGER,                             INTENT(IN)    :: ncid
    CHARACTER(LEN=*),                    INTENT(IN)    :: var_name
    CHARACTER(LEN=*),          OPTIONAL, INTENT(IN)    :: long_name
    CHARACTER(LEN=*),          OPTIONAL, INTENT(IN)    :: units

    ! Local variables:
    CHARACTER(LEN=256), PARAMETER                      :: routine_name = 'add_field_mesh_dp_2D_notime'
    INTEGER                                            :: id_dim_vi, id_var

    ! Add routine to path
    CALL init_routine( routine_name)

    ! Check if all mesh dimensions and variables are there
    CALL check_mesh_dimensions( filename, ncid)

    ! Inquire dimensions
    CALL inquire_dim_multopt( filename, ncid, field_name_options_dim_nV, id_dim_vi  )

    ! Safety
    IF (id_dim_vi   == -1) CALL crash('no vi dimension could be found in file "' // TRIM( filename) // '"!')

    ! Create variable
    CALL create_variable( filename, ncid, var_name, NF90_DOUBLE, (/ id_dim_vi /), id_var)

    ! Add attributes
    IF (PRESENT( long_name)) CALL add_attribute_char( filename, ncid, id_var, 'long_name', long_name)
    IF (PRESENT( units    )) CALL add_attribute_char( filename, ncid, id_var, 'units'    , units    )

    ! Final safety check
    CALL check_mesh_field_dp_2D( filename, ncid, var_name, should_have_time = .FALSE.)

    ! Finalise routine path
    CALL finalise_routine( routine_name)

  END SUBROUTINE add_field_mesh_dp_2D_notime

  SUBROUTINE add_field_mesh_dp_2D_b_notime(              filename, ncid, var_name, long_name, units)
    ! Add a 2-D variable to an existing NetCDF file with a mesh

    IMPLICIT NONE

    ! In/output variables:
    CHARACTER(LEN=*),                    INTENT(IN)    :: filename
    INTEGER,                             INTENT(IN)    :: ncid
    CHARACTER(LEN=*),                    INTENT(IN)    :: var_name
    CHARACTER(LEN=*),          OPTIONAL, INTENT(IN)    :: long_name
    CHARACTER(LEN=*),          OPTIONAL, INTENT(IN)    :: units

    ! Local variables:
    CHARACTER(LEN=256), PARAMETER                      :: routine_name = 'add_field_mesh_dp_2D_b_notime'
    INTEGER                                            :: id_dim_ti, id_var

    ! Add routine to path
    CALL init_routine( routine_name)

    ! Check if all mesh dimensions and variables are there
    CALL check_mesh_dimensions( filename, ncid)

    ! Inquire dimensions
    CALL inquire_dim_multopt( filename, ncid, field_name_options_dim_nTri, id_dim_ti  )

    ! Safety
    IF (id_dim_ti   == -1) CALL crash('no ti dimension could be found in file "' // TRIM( filename) // '"!')

    ! Create variable
    CALL create_variable( filename, ncid, var_name, NF90_DOUBLE, (/ id_dim_ti /), id_var)

    ! Add attributes
    IF (PRESENT( long_name)) CALL add_attribute_char( filename, ncid, id_var, 'long_name', long_name)
    IF (PRESENT( units    )) CALL add_attribute_char( filename, ncid, id_var, 'units'    , units    )

    ! Final safety check
    CALL check_mesh_field_dp_2D_b( filename, ncid, var_name, should_have_time = .FALSE.)

    ! Finalise routine path
    CALL finalise_routine( routine_name)

  END SUBROUTINE add_field_mesh_dp_2D_b_notime

  SUBROUTINE add_field_mesh_dp_2D_c_notime(              filename, ncid, var_name, long_name, units)
    ! Add a 2-D variable to an existing NetCDF file with a mesh

    IMPLICIT NONE

    ! In/output variables:
    CHARACTER(LEN=*),                    INTENT(IN)    :: filename
    INTEGER,                             INTENT(IN)    :: ncid
    CHARACTER(LEN=*),                    INTENT(IN)    :: var_name
    CHARACTER(LEN=*),          OPTIONAL, INTENT(IN)    :: long_name
    CHARACTER(LEN=*),          OPTIONAL, INTENT(IN)    :: units

    ! Local variables:
    CHARACTER(LEN=256), PARAMETER                      :: routine_name = 'add_field_mesh_dp_2D_c_notime'
    INTEGER                                            :: id_dim_ei, id_var

    ! Add routine to path
    CALL init_routine( routine_name)

    ! Check if all mesh dimensions and variables are there
    CALL check_mesh_dimensions( filename, ncid)

    ! Inquire dimensions
    CALL inquire_dim_multopt( filename, ncid, field_name_options_dim_nE, id_dim_ei  )

    ! Safety
    IF (id_dim_ei   == -1) CALL crash('no ei dimension could be found in file "' // TRIM( filename) // '"!')

    ! Create variable
    CALL create_variable( filename, ncid, var_name, NF90_DOUBLE, (/ id_dim_ei /), id_var)

    ! Add attributes
    IF (PRESENT( long_name)) CALL add_attribute_char( filename, ncid, id_var, 'long_name', long_name)
    IF (PRESENT( units    )) CALL add_attribute_char( filename, ncid, id_var, 'units'    , units    )

    ! Final safety check
    CALL check_mesh_field_dp_2D_c( filename, ncid, var_name, should_have_time = .FALSE.)

    ! Finalise routine path
    CALL finalise_routine( routine_name)

  END SUBROUTINE add_field_mesh_dp_2D_c_notime

  SUBROUTINE add_field_mesh_dp_2D_monthly_notime(        filename, ncid, var_name, long_name, units)
    ! Add a 2-D monthly variable to an existing NetCDF file with a mesh

    IMPLICIT NONE

    ! In/output variables:
    CHARACTER(LEN=*),                    INTENT(IN)    :: filename
    INTEGER,                             INTENT(IN)    :: ncid
    CHARACTER(LEN=*),                    INTENT(IN)    :: var_name
    CHARACTER(LEN=*),          OPTIONAL, INTENT(IN)    :: long_name
    CHARACTER(LEN=*),          OPTIONAL, INTENT(IN)    :: units

    ! Local variables:
    CHARACTER(LEN=256), PARAMETER                      :: routine_name = 'add_field_mesh_dp_2D_monthly_notime'
    INTEGER                                            :: id_dim_vi, id_dim_month, id_var

    ! Add routine to path
    CALL init_routine( routine_name)

    ! Check if all mesh dimensions and variables are there
    CALL check_month(           filename, ncid)
    CALL check_mesh_dimensions( filename, ncid)

    ! Inquire dimensions
    CALL inquire_dim_multopt( filename, ncid, field_name_options_dim_nV, id_dim_vi   )
    CALL inquire_dim_multopt( filename, ncid, field_name_options_month , id_dim_month)

    ! Safety
    IF (id_dim_vi    == -1) CALL crash('no vi dimension could be found in file "' // TRIM( filename) // '"!')
    IF (id_dim_month == -1) CALL crash('no month dimension could be found in file "' // TRIM( filename) // '"!')

    ! Create variable
    CALL create_variable( filename, ncid, var_name, NF90_DOUBLE, (/ id_dim_vi, id_dim_month /), id_var)

    ! Add attributes
    IF (PRESENT( long_name)) CALL add_attribute_char( filename, ncid, id_var, 'long_name', long_name)
    IF (PRESENT( units    )) CALL add_attribute_char( filename, ncid, id_var, 'units'    , units    )

    ! Final safety check
    CALL check_mesh_field_dp_2D_monthly( filename, ncid, var_name, should_have_time = .FALSE.)

    ! Finalise routine path
    CALL finalise_routine( routine_name)

  END SUBROUTINE add_field_mesh_dp_2D_monthly_notime

  SUBROUTINE add_field_mesh_dp_3D_notime(                filename, ncid, var_name, long_name, units)
    ! Add a 3-D variable to an existing NetCDF file with a mesh

    IMPLICIT NONE

    ! In/output variables:
    CHARACTER(LEN=*),                    INTENT(IN)    :: filename
    INTEGER,                             INTENT(IN)    :: ncid
    CHARACTER(LEN=*),                    INTENT(IN)    :: var_name
    CHARACTER(LEN=*),          OPTIONAL, INTENT(IN)    :: long_name
    CHARACTER(LEN=*),          OPTIONAL, INTENT(IN)    :: units

    ! Local variables:
    CHARACTER(LEN=256), PARAMETER                      :: routine_name = 'add_field_mesh_dp_3D_notime'
    INTEGER                                            :: id_dim_vi, id_dim_zeta, id_var

    ! Add routine to path
    CALL init_routine( routine_name)

    ! Check if all mesh dimensions and variables are there
    CALL check_zeta(            filename, ncid)
    CALL check_mesh_dimensions( filename, ncid)

    ! Inquire dimensions
    CALL inquire_dim_multopt( filename, ncid, field_name_options_dim_nV, id_dim_vi  )
    CALL inquire_dim_multopt( filename, ncid, field_name_options_zeta  , id_dim_zeta)

    ! Safety
    IF (id_dim_vi   == -1) CALL crash('no vi dimension could be found in file "' // TRIM( filename) // '"!')
    IF (id_dim_zeta == -1) CALL crash('no zeta dimension could be found in file "' // TRIM( filename) // '"!')

    ! Create variable
    CALL create_variable( filename, ncid, var_name, NF90_DOUBLE, (/ id_dim_vi, id_dim_zeta /), id_var)

    ! Add attributes
    IF (PRESENT( long_name)) CALL add_attribute_char( filename, ncid, id_var, 'long_name', long_name)
    IF (PRESENT( units    )) CALL add_attribute_char( filename, ncid, id_var, 'units'    , units    )

    ! Final safety check
    CALL check_mesh_field_dp_3D( filename, ncid, var_name, should_have_time = .FALSE.)

    ! Finalise routine path
    CALL finalise_routine( routine_name)

  END SUBROUTINE add_field_mesh_dp_3D_notime

  SUBROUTINE add_field_mesh_dp_3D_b_notime(              filename, ncid, var_name, long_name, units)
    ! Add a 3-D variable to an existing NetCDF file with a mesh

    IMPLICIT NONE

    ! In/output variables:
    CHARACTER(LEN=*),                    INTENT(IN)    :: filename
    INTEGER,                             INTENT(IN)    :: ncid
    CHARACTER(LEN=*),                    INTENT(IN)    :: var_name
    CHARACTER(LEN=*),          OPTIONAL, INTENT(IN)    :: long_name
    CHARACTER(LEN=*),          OPTIONAL, INTENT(IN)    :: units

    ! Local variables:
    CHARACTER(LEN=256), PARAMETER                      :: routine_name = 'add_field_mesh_dp_3D_b_notime'
    INTEGER                                            :: id_dim_ti, id_dim_zeta, id_var

    ! Add routine to path
    CALL init_routine( routine_name)

    ! Check if all mesh dimensions and variables are there
    CALL check_zeta(            filename, ncid)
    CALL check_mesh_dimensions( filename, ncid)

    ! Inquire dimensions
    CALL inquire_dim_multopt( filename, ncid, field_name_options_dim_nTri, id_dim_ti  )
    CALL inquire_dim_multopt( filename, ncid, field_name_options_zeta    , id_dim_zeta)

    ! Safety
    IF (id_dim_ti   == -1) CALL crash('no ti dimension could be found in file "' // TRIM( filename) // '"!')
    IF (id_dim_zeta == -1) CALL crash('no zeta dimension could be found in file "' // TRIM( filename) // '"!')

    ! Create variable
    CALL create_variable( filename, ncid, var_name, NF90_DOUBLE, (/ id_dim_ti, id_dim_zeta /), id_var)

    ! Add attributes
    IF (PRESENT( long_name)) CALL add_attribute_char( filename, ncid, id_var, 'long_name', long_name)
    IF (PRESENT( units    )) CALL add_attribute_char( filename, ncid, id_var, 'units'    , units    )

    ! Final safety check
    CALL check_mesh_field_dp_3D_b( filename, ncid, var_name, should_have_time = .FALSE.)

    ! Finalise routine path
    CALL finalise_routine( routine_name)

  END SUBROUTINE add_field_mesh_dp_3D_b_notime

  ! Add extra dimensions
  SUBROUTINE add_time_dimension_to_file( filename, ncid)
    ! Add a time dimension and variable to an existing NetCDF file

    IMPLICIT NONE

    ! In/output variables:
    CHARACTER(LEN=*),                    INTENT(IN)    :: filename
    INTEGER,                             INTENT(IN)    :: ncid

    ! Local variables:
    CHARACTER(LEN=256), PARAMETER                      :: routine_name = 'add_time_dimension_to_file'
    INTEGER                                            :: id_dim_time
    INTEGER                                            :: id_var_time

    ! Add routine to path
    CALL init_routine( routine_name)

    ! Create time dimension
    CALL create_dimension( filename, ncid, get_first_option_from_list( field_name_options_time), NF90_UNLIMITED, id_dim_time)

    ! Create time variable
    CALL create_variable(  filename, ncid, get_first_option_from_list( field_name_options_time), NF90_DOUBLE, (/ id_dim_time /), id_var_time)
    CALL add_attribute_char( filename, ncid, id_var_time, 'long_name', 'Time')
    CALL add_attribute_char( filename, ncid, id_var_time, 'units', 'years')

    ! Finalise routine path
    CALL finalise_routine( routine_name)

  END SUBROUTINE add_time_dimension_to_file

  SUBROUTINE add_month_dimension_to_file( filename, ncid)
    ! Add a month dimension and variable to an existing NetCDF file

    IMPLICIT NONE

    ! In/output variables:
    CHARACTER(LEN=*),                    INTENT(IN)    :: filename
    INTEGER,                             INTENT(IN)    :: ncid

    ! Local variables:
    CHARACTER(LEN=256), PARAMETER                      :: routine_name = 'add_month_dimension_to_file'
    INTEGER                                            :: id_dim_month
    INTEGER                                            :: id_var_month

    ! Add routine to path
    CALL init_routine( routine_name)

    ! Create month dimension
    CALL create_dimension( filename, ncid, get_first_option_from_list( field_name_options_month), 12, id_dim_month)

    ! Create month variable
    CALL create_variable(  filename, ncid, get_first_option_from_list( field_name_options_month), NF90_INT, (/ id_dim_month /), id_var_month)
    CALL add_attribute_char( filename, ncid, id_var_month, 'long_name', 'Month')
    CALL add_attribute_char( filename, ncid, id_var_month, 'units', '1-12')
    CALL add_attribute_char( filename, ncid, id_var_month, 'description', '1 = Jan, 2 = Feb, ..., 12 = Dec')

    ! Write month variable
    CALL write_var_master_int_1D( filename, ncid, id_var_month, (/ 1, 2, 3, 4, 5, 6, 7, 8, 9, 10, 11, 12 /) )

    ! Finalise routine path
    CALL finalise_routine( routine_name)

  END SUBROUTINE add_month_dimension_to_file

  SUBROUTINE add_zeta_dimension_to_file( filename, ncid, zeta)
    ! Add a zeta dimension and variable to an existing NetCDF file

    IMPLICIT NONE

    ! In/output variables:
    CHARACTER(LEN=*),                    INTENT(IN)    :: filename
    INTEGER,                             INTENT(IN)    :: ncid
    REAL(dp), DIMENSION(:    ),          INTENT(IN)    :: zeta

    ! Local variables:
    CHARACTER(LEN=256), PARAMETER                      :: routine_name = 'add_zeta_dimension_to_file'
    INTEGER                                            :: nz
    INTEGER                                            :: id_dim_zeta
    INTEGER                                            :: id_var_zeta

    ! Add routine to path
    CALL init_routine( routine_name)

    nz = SIZE( zeta,1)

    ! Create month dimension
    CALL create_dimension( filename, ncid, get_first_option_from_list( field_name_options_zeta), nz, id_dim_zeta)

    ! Create month variable
    CALL create_variable(  filename, ncid, get_first_option_from_list( field_name_options_zeta), NF90_DOUBLE, (/ id_dim_zeta /), id_var_zeta)
    CALL add_attribute_char( filename, ncid, id_var_zeta, 'long_name', 'Scaled vertical coordinate')
    CALL add_attribute_char( filename, ncid, id_var_zeta, 'units', '0-1')
    CALL add_attribute_char( filename, ncid, id_var_zeta, 'transformation', 'zeta = (h - z) / H; zeta = 0 at the ice surface; zeta = 1 at the ice base')

    ! Write month variable
    CALL write_var_master_dp_1D( filename, ncid, id_var_zeta, zeta)

    ! Finalise routine path
    CALL finalise_routine( routine_name)

  END SUBROUTINE add_zeta_dimension_to_file

  SUBROUTINE add_depth_dimension_to_file( filename, ncid, depth)
    ! Add a depth dimension and variable to an existing NetCDF file

    IMPLICIT NONE

    ! In/output variables:
    CHARACTER(LEN=*),                    INTENT(IN)    :: filename
    INTEGER,                             INTENT(IN)    :: ncid
    REAL(dp), DIMENSION(:    ),          INTENT(IN)    :: depth

    ! Local variables:
    CHARACTER(LEN=256), PARAMETER                      :: routine_name = 'add_depth_dimension_to_file'
    INTEGER                                            :: nz
    INTEGER                                            :: id_dim_depth
    INTEGER                                            :: id_var_depth

    ! Add routine to path
    CALL init_routine( routine_name)

    nz = SIZE( depth,1)

    ! Create month dimension
    CALL create_dimension( filename, ncid, get_first_option_from_list( field_name_options_depth), nz, id_dim_depth)

    ! Create month variable
    CALL create_variable(  filename, ncid, get_first_option_from_list( field_name_options_depth), NF90_DOUBLE, (/ id_dim_depth /), id_var_depth)
    CALL add_attribute_char( filename, ncid, id_var_depth, 'long_name', 'Depth')
    CALL add_attribute_char( filename, ncid, id_var_depth, 'units', 'meters')

    ! Write month variable
    CALL write_var_master_dp_1D( filename, ncid, id_var_depth, depth)

    ! Finalise routine path
    CALL finalise_routine( routine_name)

  END SUBROUTINE add_depth_dimension_to_file

  SUBROUTINE add_cdf_dimension_to_file( filename, ncid)
    ! Add a bin dimension and a CDF to an existing NetCDF file

    IMPLICIT NONE

    ! In/output variables:
    CHARACTER(LEN=*),                    INTENT(IN)    :: filename
    INTEGER,                             INTENT(IN)    :: ncid

    ! Local variables:
    CHARACTER(LEN=256), PARAMETER                      :: routine_name = 'add_cdf_dimension_to_file'
    INTEGER                                            :: id_dim_bins
    INTEGER                                            :: id_var_cdf, k

    ! Add routine to path
    CALL init_routine( routine_name)

    ! Create month dimension
    CALL create_dimension( filename, ncid, 'bin', C%subgrid_bedrock_cdf_nbins, id_dim_bins)

    ! Create month variable
    CALL create_variable(  filename, ncid, 'bin', NF90_INT, (/ id_dim_bins /), id_var_cdf)
    CALL add_attribute_char( filename, ncid, id_var_cdf, 'long_name', 'CDF bin')
    CALL add_attribute_char( filename, ncid, id_var_cdf, 'units', 'Bin Nr.')
    CALL add_attribute_char( filename, ncid, id_var_cdf, 'description', 'Each of the bins that form the bedrock CDF')

    ! Write month variable
    CALL write_var_master_int_1D( filename, ncid, id_var_cdf, (/ (k, k = 1, C%subgrid_bedrock_cdf_nbins) /) )

    ! Finalise routine path
    CALL finalise_routine( routine_name)

  END SUBROUTINE add_cdf_dimension_to_file

  ! Add scalar variables
  SUBROUTINE add_field_dp_0D( filename, ncid, var_name, long_name, units)
    ! Add a 0-D variable to an existing NetCDF file

    IMPLICIT NONE

    ! In/output variables:
    CHARACTER(LEN=*),                    INTENT(IN)    :: filename
    INTEGER,                             INTENT(IN)    :: ncid
    CHARACTER(LEN=*),                    INTENT(IN)    :: var_name
    CHARACTER(LEN=*),          OPTIONAL, INTENT(IN)    :: long_name
    CHARACTER(LEN=*),          OPTIONAL, INTENT(IN)    :: units

    ! Local variables:
    CHARACTER(LEN=256), PARAMETER                      :: routine_name = 'add_field_dp_0D'
    INTEGER                                            :: id_dim_time, id_var

    ! Add routine to path
    CALL init_routine( routine_name)

    ! Inquire dimensions
    CALL inquire_dim_multopt( filename, ncid, field_name_options_time  , id_dim_time)

    ! Safety
    IF (id_dim_time == -1) CALL crash('no time dimension could be found in file "' // TRIM( filename) // '"!')

    ! Create variable
    CALL create_variable( filename, ncid, var_name, NF90_DOUBLE, (/ id_dim_time /), id_var)

    ! Add attributes
    IF (PRESENT( long_name)) CALL add_attribute_char( filename, ncid, id_var, 'long_name', long_name)
    IF (PRESENT( units    )) CALL add_attribute_char( filename, ncid, id_var, 'units'    , units    )

    ! Finalise routine path
    CALL finalise_routine( routine_name)

  END SUBROUTINE add_field_dp_0D

  ! ===== Generate procedural file names =====
  ! ==========================================

  SUBROUTINE generate_filename_XXXXXdotnc( filename_base, filename_base_XXXXXdotnc)

    IMPLICIT NONE

    ! In/output variables:
    CHARACTER(LEN=*),                    INTENT(IN)    :: filename_base
    CHARACTER(LEN=*),                    INTENT(OUT)   :: filename_base_XXXXXdotnc

    ! Local variables:
    CHARACTER(LEN=256), PARAMETER                      :: routine_name = 'generate_filename_XXXXXdotnc'
    INTEGER                                            :: i
    CHARACTER(LEN=5)                                   :: i_str
    LOGICAL                                            :: ex

    ! Add routine to path
    CALL init_routine( routine_name)

    ! Let the Master do this, and broadcast the result to the other processes,
    ! to prevent racing conditions (i.e. one processes creating file _00001 before
    ! the others get a chance to look, so they see _00001 already exists and try
    ! to create _00002 instead.)

    IF (par%master) THEN

      i = 1
      filename_base_XXXXXdotnc = TRIM( filename_base) // '_00001.nc'

      INQUIRE( FILE = filename_base_XXXXXdotnc, EXIST = ex)

      DO WHILE (ex)

        i = i+1

        IF     (i < 10) THEN
          WRITE( i_str,'(A,I1)') '0000',i
        ELSEIF (i < 100) THEN
          WRITE( i_str,'(A,I2)') '000',i
        ELSEIF (i < 1000) THEN
          WRITE( i_str,'(A,I3)') '00',i
        ELSEIF (i < 10000) THEN
          WRITE( i_str,'(A,I4)') '0',i
        ELSEIF (i < 100000) THEN
          WRITE( i_str,'(A,I5)') i
        ELSE
          CALL crash('10000 files of base name "' // TRIM( filename_base) // '" already exist!')
        END IF

        filename_base_XXXXXdotnc = TRIM( filename_base) // '_' // i_str // '.nc'

        INQUIRE( FILE = filename_base_XXXXXdotnc, EXIST = ex)

      END DO ! DO WHILE (ex)

    END IF ! IF (par%master) THEN

    CALL MPI_BCAST( filename_base_XXXXXdotnc, LEN( filename_base_XXXXXdotnc), MPI_CHARACTER, 0, MPI_COMM_WORLD, ierr)

    ! Finalise routine path
    CALL finalise_routine( routine_name)

  END SUBROUTINE generate_filename_XXXXXdotnc

END MODULE netcdf_output<|MERGE_RESOLUTION|>--- conflicted
+++ resolved
@@ -35,14 +35,10 @@
                           field_name_options_C, field_name_options_niTri, field_name_options_iTri, &
                           field_name_options_VBI, field_name_options_Tricc, field_name_options_TriC, field_name_options_TriGC, &
                           field_name_options_TriBI, field_name_options_E, field_name_options_VE, field_name_options_EV, &
-<<<<<<< HEAD
-                          field_name_options_ETri, field_name_options_TriE, field_name_options_EBI, field_name_options_A, field_name_options_R, &
-=======
-                          field_name_options_ETri, field_name_options_EBI, field_name_options_vi2vori, field_name_options_ti2vori, &
+                          field_name_options_ETri, field_name_options_TriE, field_name_options_EBI, field_name_options_vi2vori, field_name_options_ti2vori, &
                           field_name_options_ei2vori, field_name_options_vori2vi, field_name_options_vori2ti, field_name_options_vori2ei, &
                           field_name_options_Vor, field_name_options_VornC, field_name_options_VorC, field_name_options_nVVor, &
                           field_name_options_VVor, field_name_options_A, field_name_options_R, &
->>>>>>> c325c5d9
                           field_name_options_Hi, field_name_options_Hb, field_name_options_Hs, field_name_options_dHb, &
                           field_name_options_SL, field_name_options_Ti, get_first_option_from_list, &
                           open_existing_netcdf_file_for_reading, close_netcdf_file, &
