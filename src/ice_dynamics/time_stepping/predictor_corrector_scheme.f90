--- conflicted
+++ resolved
@@ -12,11 +12,7 @@
   use reallocate_mod, only: reallocate_bounds
   use netcdf_io_main
   use time_step_criteria, only: calc_critical_timestep_adv
-<<<<<<< HEAD
-  use inversion_utilities, only: BMB_inversion, LMB_inversion
-=======
-  use inversion_utilities, only: SMB_inversion, BMB_inversion
->>>>>>> b5fc96ce
+  use inversion_utilities, only: BMB_inversion
   use conservation_of_mass_main, only: calc_dHi_dt
   use ice_thickness_safeties, only: alter_ice_thickness
   use ice_geometry_basics, only: ice_surface_elevation
@@ -107,14 +103,6 @@
       ! Invert a basal mass balance field that keeps the ice shelves in equilibrium
       call BMB_inversion( region, region%ice%pc%dt_np1)
 
-<<<<<<< HEAD
-      ! Invert a lateral mass balance field that keeps the calving fronts in equilibrium
-      call LMB_inversion( region, region%ice%pc%dt_np1)
-=======
-      ! Invert a surface mass balance field that keeps the ice sheet in check
-      call SMB_inversion( region, region%ice%pc%dt_np1)
->>>>>>> b5fc96ce
-
       ! Calculate thinning rates for current geometry and velocity
       call calc_dHi_dt( region%mesh, region%ice%Hi, region%ice%Hb, region%ice%SL, region%ice%u_vav_b, region%ice%v_vav_b, region%SMB%SMB, region%BMB%BMB, region%LMB%LMB, region%AMB%AMB, region%ice%fraction_margin, &
                         region%ice%mask_noice, region%ice%pc%dt_np1, region%ice%pc%dHi_dt_Hi_n_u_n, Hi_dummy, region%ice%divQ, region%ice%dHi_dt_target)
@@ -192,14 +180,6 @@
 
       ! Invert a basal mass balance field that keeps the ice shelves in equilibrium
       call BMB_inversion( region, region%ice%pc%dt_np1)
-
-<<<<<<< HEAD
-      ! Invert a lateral mass balance field that keeps the calving fronts in equilibrium
-      call LMB_inversion( region, region%ice%pc%dt_np1)
-=======
-      ! Invert a surface mass balance field that keeps the ice sheet in check
-      call SMB_inversion( region, region%ice%pc%dt_np1)
->>>>>>> b5fc96ce
 
       ! Calculate thinning rates for the current ice thickness and predicted velocity
       call calc_dHi_dt( region%mesh, region%ice%Hi, region%ice%Hb, region%ice%SL, region%ice%u_vav_b, region%ice%v_vav_b, region%SMB%SMB, region%BMB%BMB, region%LMB%LMB, region%AMB%AMB, region%ice%fraction_margin, &
