--- conflicted
+++ resolved
@@ -27,280 +27,11 @@
 
   private
 
-<<<<<<< HEAD
   public :: initialise_dHi_dt_target, &
     MISMIPplus_adapt_flow_factor, BMB_inversion, LMB_inversion
 
 contains
 
-=======
-  public :: MB_inversion, initialise_dHi_dt_target, &
-    MISMIPplus_adapt_flow_factor, SMB_inversion, BMB_inversion
-
-contains
-
-  subroutine MB_inversion( mesh, ice, refgeo, SMB, BMB, LMB, AMB, dHi_dt_predicted, Hi_predicted, dt, time, region_name)
-    !< Calculate the basal mass balance
-    !< Use an inversion based on the computed dHi_dt
-
-    ! In/output variables:
-    type(type_mesh),                        intent(in   ) :: mesh
-    type(type_ice_model),                   intent(in   ) :: ice
-    type(type_reference_geometry),          intent(in   ) :: refgeo
-    type(type_SMB_model),                   intent(inout) :: SMB
-    type(type_BMB_model),                   intent(inout) :: BMB
-    type(type_LMB_model),                   intent(inout) :: LMB
-    type(type_AMB_model),                   intent(inout) :: AMB
-    real(dp), dimension(mesh%vi1:mesh%vi2), intent(inout) :: dHi_dt_predicted
-    real(dp), dimension(mesh%vi1:mesh%vi2), intent(inout) :: Hi_predicted
-    real(dp),                               intent(in   ) :: dt
-    real(dp),                               intent(in   ) :: time
-    character(len=3)                                      :: region_name
-
-    ! Local variables:
-    character(len=1024), parameter         :: routine_name = 'MB_inversion'
-    integer                                :: vi
-    logical                                :: do_BMB_inversion, do_SMB_inversion, do_SMB_absorb
-    integer,  dimension(mesh%vi1:mesh%vi2) :: mask
-    real(dp), dimension(mesh%vi1:mesh%vi2) :: previous_field
-    real(dp)                               :: value_change
-    real(dp), dimension(:,:), allocatable  :: poly_ROI
-    real(dp), dimension(2)                 :: p
-
-    ! == Initialisation
-    ! =================
-
-    if (C%choice_regions_of_interest == 'Patagonia') then
-      ! Compute polygon for reconstruction
-      call calc_polygon_Patagonia( poly_ROI)
-    else
-      ! Create a dummy polygon
-      allocate( poly_ROI(1,2))
-      poly_ROI(1,1) = 0._dp
-      poly_ROI(1,2) = 0._dp
-    end if
-
-    ! Add routine to path
-    call init_routine( routine_name)
-
-    do_BMB_inversion = .false.
-    do_SMB_inversion = .false.
-    do_SMB_absorb    = .false.
-
-    ! Check whether we want a BMB inversion
-    if (C%do_BMB_inversion .and. &
-        time >= C%BMB_inversion_t_start .and. &
-        time <= C%BMB_inversion_t_end) then
-      do_BMB_inversion = .true.
-    end if
-
-    if (C%do_SMB_removal_icefree_land) then
-      do_SMB_inversion = .true.
-    end if
-
-    ! Check whether we want a SMB adjustment
-    if (C%do_SMB_residual_absorb .and. &
-        time >= C%SMB_residual_absorb_t_start .and. &
-        time <= C%SMB_residual_absorb_t_end) then
-      do_SMB_absorb = .true.
-    end if
-
-    ! == BMB: first pass
-    ! ==================
-
-    ! Store previous values
-    previous_field = BMB%BMB_inv
-
-    ! Initialise extrapolation mask
-    mask = 0
-
-    do vi = mesh%vi1, mesh%vi2
-
-      ! Get x and y coordinates of this vertex
-      p = mesh%V( vi,:)
-
-      ! Skip vertices within reconstruction polygon
-      if (is_in_polygon(poly_ROI, p)) cycle
-
-      ! Skip if not desired
-      if (.not. do_BMB_inversion) cycle
-
-      ! Floating calving fronts
-      if (ice%mask_cf_fl( vi)) then
-
-        ! Just mark for eventual extrapolation
-        mask( vi) = 1
-
-      elseif (ice%mask_floating_ice( vi)) then
-
-        ! Basal melt will account for all change here
-        BMB%BMB_inv( vi) = BMB%BMB( vi) - dHi_dt_predicted( vi)
-
-        ! Adjust rate of ice thickness change dHi/dt to compensate the change
-        dHi_dt_predicted( vi) = 0._dp
-
-        ! Adjust corrected ice thickness to compensate the change
-        Hi_predicted( vi) = ice%Hi_prev( vi)
-
-        ! Use this vertex as seed during extrapolation
-        mask( vi) = 2
-
-      elseif (ice%mask_gl_gr( vi)) then
-
-        ! For grounding lines, BMB accounts for melt
-        if (dHi_dt_predicted( vi) >= 0._dp) then
-
-          ! Basal melt will account for all change here
-          BMB%BMB_inv( vi) = BMB%BMB( vi) - dHi_dt_predicted( vi)
-          ! Adjust rate of ice thickness change dHi/dt to compensate the change
-          dHi_dt_predicted( vi) = 0._dp
-          ! Adjust corrected ice thickness to compensate the change
-          Hi_predicted( vi) = ice%Hi_prev( vi)
-
-        else
-          ! Remove basal melt, but do not add refreezing
-          BMB%BMB_inv( vi) = 0._dp
-        end if
-
-        ! Ignore this vertex during extrapolation
-        mask( vi) = 0
-
-      else
-        ! Not a place where basal melt operates
-        BMB%BMB_inv( vi) = 0._dp
-        ! Ignore this vertex during extrapolation
-        mask( vi) = 0
-      end if
-
-    end do
-
-    ! == Extrapolate into calving fronts
-    ! ==================================
-
-    ! Perform the extrapolation - mask: 2 -> use as seed; 1 -> extrapolate; 0 -> ignore
-    call extrapolate_Gaussian( mesh, mask, BMB%BMB_inv, 16000._dp)
-
-    do vi = mesh%vi1, mesh%vi2
-      if (ice%mask_cf_fl( vi)) then
-
-        ! Get x and y coordinates of this vertex
-        p = mesh%V( vi,:)
-
-        ! Skip vertices within reconstruction polygon
-        if (is_in_polygon(poly_ROI, p)) cycle
-
-        ! Skip if not desired
-        if (.not. do_BMB_inversion) cycle
-
-        ! Compute change after extrapolation
-        value_change = BMB%BMB_inv( vi) - previous_field( vi)
-
-        ! Adjust rate of ice thickness change dHi/dt to compensate the change
-        dHi_dt_predicted( vi) = dHi_dt_predicted( vi) + value_change
-
-        ! Adjust new ice thickness to compensate the change
-        Hi_predicted( vi) = ice%Hi_prev( vi) + dHi_dt_predicted( vi) * dt
-
-      end if
-    end do
-
-    ! ! == BMB: final pass
-    ! ! ==================
-
-    ! do vi = mesh%vi1, mesh%vi2
-    !   if (ice%mask_cf_fl( vi)) then
-
-    !     ! Get x and y coordinates of this vertex
-    !     p = mesh%V( vi,:)
-
-    !     ! Skip vertices within reconstruction polygon
-    !     if (is_in_polygon(poly_ROI, p)) cycle
-
-    !     ! Skip if not desired
-    !     if (.not. do_BMB_inversion) cycle
-
-    !     ! BMB will absorb all remaining change after calving did its thing
-    !     BMB%BMB( vi) = BMB%BMB( vi) - dHi_dt_predicted( vi)
-
-    !     ! Adjust rate of ice thickness change dHi/dt to compensate the change
-    !     dHi_dt_predicted( vi) = 0._dp
-
-    !     ! Adjust corrected ice thickness to compensate the change
-    !     Hi_predicted( vi) = ice%Hi_prev( vi)
-
-    !   end if
-    ! end do
-
-    ! == SMB: reference ice-free land areas
-    ! =====================================
-
-    ! Store pre-adjustment values
-    previous_field = SMB%SMB
-
-    do vi = mesh%vi1, mesh%vi2
-
-      ! Get x and y coordinates of this vertex
-      p = mesh%V( vi,:)
-
-      ! Skip vertices within reconstruction polygon
-      if (is_in_polygon(poly_ROI, p)) cycle
-
-      ! Skip if not desired
-      if (.not. do_SMB_inversion) cycle
-
-      ! Skip other areas
-      if (refgeo%Hb( vi) < refgeo%SL( vi) .OR. refgeo%Hi( vi) > 0._dp) cycle
-
-      ! For reference ice-free land, use dHi_dt to get an "inversion" of equilibrium SMB.
-      SMB%SMB( vi) = min( 0._dp, ice%divQ( vi))
-
-      ! Adjust rate of ice thickness change dHi/dt to compensate the change
-      dHi_dt_predicted( vi) = 0._dp
-
-      ! Adjust corrected ice thickness to compensate the change
-      Hi_predicted( vi) = ice%Hi_prev( vi)
-
-    end do
-
-    ! == SMB: absorb remaining change
-    ! ===============================
-
-    ! Store pre-adjustment values
-    previous_field = SMB%SMB
-
-    do vi = mesh%vi1, mesh%vi2
-
-      ! Get x and y coordinates of this vertex
-      p = mesh%V( vi,:)
-
-      ! Skip vertices within reconstruction polygon
-      if (is_in_polygon(poly_ROI, p)) cycle
-
-      if (.not. do_SMB_absorb) cycle
-
-      ! For grounded ice, use dHi_dt to get an "inversion" of equilibrium SMB.
-      SMB%SMB( vi) = SMB%SMB( vi) - dHi_dt_predicted( vi)
-
-      ! Adjust rate of ice thickness change dHi/dt to compensate the change
-      dHi_dt_predicted( vi) = 0._dp
-
-      ! Adjust corrected ice thickness to compensate the change
-      Hi_predicted( vi) = ice%Hi_prev( vi)
-
-    end do
-
-    ! == Assign main fields
-    ! =====================
-
-    ! Clean up after yourself
-    deallocate( poly_ROI)
-
-    ! Finalise routine path
-    call finalise_routine( routine_name)
-
-  end subroutine MB_inversion
-
->>>>>>> b5fc96ce
   subroutine initialise_dHi_dt_target( mesh, ice, region_name)
     !< Prescribe a target dHi_dt from a file without a time dimension
 
